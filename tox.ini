[tox]
envlist = bandit-main, bandit-tests, black, black-check, copyright_check, docs, flake8, liccheck, mypy, py3.8, py3.7, py3.6
skipsdist = False
ignore_basepython_conflict = True

[testenv:py3.8]
basepython = python3.8
deps =
    Cython
    pytest==5.3.5
    pytest-cov==2.8.1
    pytest-asyncio==0.10.0
    pytest-randomly==3.2.1
    docker
    colorlog==4.1.0
    oef==0.8.1
    gym==0.15.6
    numpy==1.18.1
    vyper==0.1.0b12
<<<<<<< HEAD
    eth-tester==0.3.0b1
    py-evm==0.3.0a8
=======
    openapi-core==0.13.2
    openapi-spec-validator==0.2.8
>>>>>>> b598fdcc

commands =
    pip install git+https://github.com/pytoolz/cytoolz.git#egg=cytoolz==0.10.1.dev0
    pip install -e .[all]
    pip install -i https://test.pypi.org/simple/ fetch-p2p-api==0.0.2
    pytest --doctest-modules aea packages/fetchai/protocols packages/fetchai/connections tests/ --cov-report=html --cov-report=xml --cov-report=term --cov=aea --cov=packages/fetchai/protocols --cov=packages/fetchai/connections {posargs}

[testenv:py3.7]
basepython = python3.7
deps =
    pytest==5.3.5
    pytest-cov==2.8.1
    pytest-asyncio==0.10.0
    pytest-randomly==3.2.1
    docker
    colorlog==4.1.0
    oef==0.8.1
    gym==0.15.6
    numpy==1.18.1
    tensorflow==1.14.0
    vyper==0.1.0b12
<<<<<<< HEAD
    eth-tester==0.3.0b1
    py-evm==0.3.0a8
=======
    openapi-core==0.13.2
    openapi-spec-validator==0.2.8
>>>>>>> b598fdcc

commands =
    pip install -e .[all]
    pip install -i https://test.pypi.org/simple/ fetch-p2p-api==0.0.2
    pytest --doctest-modules aea packages/fetchai/protocols packages/fetchai/connections tests/ --cov-report=html --cov-report=xml --cov-report=term --cov=aea --cov=packages/fetchai/protocols --cov=packages/fetchai/connections {posargs}

[testenv:py3.6]
basepython = python3.6
deps =
    pytest==5.3.5
    pytest-cov==2.8.1
    pytest-asyncio==0.10.0
    pytest-randomly==3.2.1
    docker
    colorlog==4.1.0
    oef==0.8.1
    gym==0.15.6
    numpy==1.18.1
    tensorflow==1.14.0
    vyper==0.1.0b12
<<<<<<< HEAD
    eth-tester==0.3.0b1
    py-evm==0.3.0a8
=======
    openapi-core==0.13.2
    openapi-spec-validator==0.2.8
>>>>>>> b598fdcc

commands =
    pip install -e .[all]
    pip install -i https://test.pypi.org/simple/ fetch-p2p-api==0.0.2
    pytest --doctest-modules aea packages/fetchai/protocols packages/fetchai/connections tests/ --cov-report=html --cov-report=xml --cov-report=term --cov=aea --cov=packages/fetchai/protocols --cov=packages/fetchai/connections {posargs}

[testenv:bandit-main]
deps = bandit==1.6.2
commands = bandit -s B101 -r aea packages scripts

[testenv:bandit-tests]
deps = bandit==1.6.2
commands = bandit -s B101 -r tests

[testenv:black]
deps = black==19.10b0
commands = black aea examples packages scripts tests

[testenv:black-check]
deps = black==19.10b0
commands = black aea examples packages scripts tests --check --verbose

[testenv:copyright_check]
commands = {toxinidir}/scripts/check_copyright_notice.py --directory {toxinidir}

[testenv:docs]
description = Build the documentation.
deps = markdown==3.2.1
       mkdocs==1.1
       mkdocs-material==4.6.3
       pymdown-extensions==6.3
       bs4==0.0.1
commands = pip3 install git+https://github.com/pugong/mkdocs-mermaid-plugin.git#egg=mkdocs-mermaid-plugin
           mkdocs build --clean

[testenv:docs-serve]
description = Run a development server for working on documentation.
deps = markdown==3.2.1
       mkdocs==1.1
       mkdocs-material==4.6.3
       pymdown-extensions==6.3
       bs4==0.0.1
commands = pip3 install git+https://github.com/pugong/mkdocs-mermaid-plugin.git#egg=mkdocs-mermaid-plugin
           mkdocs build --clean
           python -c 'print("###### Starting local server. Press Control+C to stop server ######")'
           mkdocs serve -a localhost:8080

[testenv:flake8]
deps = flake8==3.7.9
       flake8-bugbear==20.1.4
       flake8-docstrings==1.5.0
       flake8-import-order==0.18.1
       pydocstyle==3.0.0
commands = flake8 aea examples packages scripts tests

[testenv:liccheck]
deps = liccheck==0.4.0
commands = {toxinidir}/scripts/freeze_dependencies.py -o {envtmpdir}/requirements.txt
           liccheck -s strategy.ini -r {envtmpdir}/requirements.txt -l PARANOID

[testenv:mypy]
deps = mypy==0.761
commands = mypy aea packages tests scripts

[testenv:safety]
deps = safety==1.8.5
commands = safety check<|MERGE_RESOLUTION|>--- conflicted
+++ resolved
@@ -17,13 +17,8 @@
     gym==0.15.6
     numpy==1.18.1
     vyper==0.1.0b12
-<<<<<<< HEAD
-    eth-tester==0.3.0b1
-    py-evm==0.3.0a8
-=======
     openapi-core==0.13.2
     openapi-spec-validator==0.2.8
->>>>>>> b598fdcc
 
 commands =
     pip install git+https://github.com/pytoolz/cytoolz.git#egg=cytoolz==0.10.1.dev0
@@ -45,13 +40,8 @@
     numpy==1.18.1
     tensorflow==1.14.0
     vyper==0.1.0b12
-<<<<<<< HEAD
-    eth-tester==0.3.0b1
-    py-evm==0.3.0a8
-=======
     openapi-core==0.13.2
     openapi-spec-validator==0.2.8
->>>>>>> b598fdcc
 
 commands =
     pip install -e .[all]
@@ -72,13 +62,8 @@
     numpy==1.18.1
     tensorflow==1.14.0
     vyper==0.1.0b12
-<<<<<<< HEAD
-    eth-tester==0.3.0b1
-    py-evm==0.3.0a8
-=======
     openapi-core==0.13.2
     openapi-spec-validator==0.2.8
->>>>>>> b598fdcc
 
 commands =
     pip install -e .[all]
