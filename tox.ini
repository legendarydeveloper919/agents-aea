; By default, testenvs are configured to:
; - don't skip dist (skipsdist = False)
; - don't skip the package installation (skip_install = False)
; - don't use source installation (usedevelop = False)
; where one of those steps is not necessary for the test,
; we set the associated flag (e.g. for linting we don't need
; the package installation).
[tox]
envlist = bandit, black, black-check, isort, isort-check, copyright_check, docs, flake8, liccheck, mypy, py{3.6,3.7,3.8,3.9}

[testenv]
basepython = python3
whitelist_externals = /bin/sh
passenv = *
extras = all
deps =
    pytest==5.3.5
    pytest-cov==2.8.1
    pytest-asyncio==0.10.0
    pytest-randomly==3.2.1
    pytest-custom-exit-code==0.3.0
    docker==4.2.0
    colorlog==4.1.0
    defusedxml==0.6.0
    oef==0.8.1
    gym==0.15.6
    numpy==1.18.1
    vyper==0.1.0b12
    openapi-core==0.13.2
    openapi-spec-validator==0.2.8
    black==19.10b0
    isort==5.5.2
    mistune==2.0.0a4
    aiohttp==3.6.2
    SQLAlchemy==1.3.16
    pexpect==4.8.0
    pytest-rerunfailures==9.0
    aioprometheus==20.0.1
    yoti==2.14.0
    ; Plugin dependencies. We need this
    ; because we use --no-deps to install the plugins.
    ; aea_crypto_cosmos/aea_crypto_fetchai
    ecdsa>=0.16
    bech32==1.2.0
    ; aea_crypto_ethereum
    web3==5.12.0
    ipfshttpclient==0.6.1
    eth-account==0.5.2

commands =
    python -m pip install --no-deps file://{toxinidir}/plugins/aea-crypto-ethereum
    python -m pip install --no-deps file://{toxinidir}/plugins/aea-crypto-cosmos
    python -m pip install --no-deps file://{toxinidir}/plugins/aea-crypto-fetchai
    pytest -rfE --doctest-modules aea packages/fetchai/connections packages/fetchai/protocols packages/fetchai/skills/confirmation_aw1 packages/fetchai/skills/confirmation_aw3 packages/fetchai/skills/confirmation_aw3 packages/fetchai/skills/generic_buyer packages/fetchai/skills/generic_seller packages/fetchai/skills/tac_control packages/fetchai/skills/tac_control_contract packages/fetchai/skills/tac_participation packages/fetchai/skills/tac_negotiation packages/fetchai/skills/simple_buyer packages/fetchai/skills/simple_data_request packages/fetchai/skills/simple_seller packages/fetchai/skills/simple_service_registration packages/fetchai/skills/simple_service_search tests/ packages/fetchai/skills/coin_price packages/fetchai/skills/fetch_beacon packages/fetchai/skills/simple_oracle packages/fetchai/skills/simple_oracle_client --cov-report=html --cov-report=xml --cov-report=term --cov-report=term-missing --cov=aea --cov=packages/fetchai/connections --cov=packages/fetchai/protocols --cov=packages/fetchai/skills/confirmation_aw1 --cov=packages/fetchai/skills/confirmation_aw2 --cov=packages/fetchai/skills/confirmation_aw3 --cov=packages/fetchai/skills/generic_buyer --cov=packages/fetchai/skills/generic_seller --cov=packages/fetchai/skills/tac_control --cov=packages/fetchai/skills/tac_control_contract --cov=packages/fetchai/skills/tac_participation --cov=packages/fetchai/skills/tac_negotiation --cov=packages/fetchai/skills/simple_buyer --cov=packages/fetchai/skills/simple_data_request --cov=packages/fetchai/skills/simple_seller --cov=packages/fetchai/skills/simple_service_registration --cov=packages/fetchai/skills/simple_service_search --cov=packages/fetchai/skills/coin_price --cov=packages/fetchai/skills/fetch_beacon --cov=packages/fetchai/skills/simple_oracle --cov=packages/fetchai/skills/simple_oracle_client --cov-config=.coveragerc {posargs}

[testenv:py3.6]
basepython = python3.6

[testenv:py3.7]
basepython = python3.7

[testenv:py3.7-cov]
basepython = python3.7
usedevelop = True

[testenv:py3.8]
basepython = python3.8

[testenv:py3.9]
basepython = python3.9

[plugins]
commands =
    python -m pip install --no-deps file://{toxinidir}/plugins/aea-crypto-ethereum
    python -m pip install --no-deps file://{toxinidir}/plugins/aea-crypto-cosmos
    python -m pip install --no-deps file://{toxinidir}/plugins/aea-crypto-fetchai
    pytest -rfE plugins/aea-crypto-fetchai/tests --cov-report=html --cov-report=xml --cov-report=term --cov-report=term-missing --cov=aea_crypto_fetchai --cov-config=.coveragerc --suppress-no-test-exit-code {posargs}
    pytest -rfE plugins/aea-crypto-ethereum/tests --cov-report=html --cov-report=xml --cov-report=term --cov-report=term-missing --cov=aea_crypto_ethereum --cov-config=.coveragerc --suppress-no-test-exit-code {posargs}
    pytest -rfE plugins/aea-crypto-cosmos/tests --cov-report=html --cov-report=xml --cov-report=term --cov-report=term-missing --cov=aea_crypto_cosmos --cov-config=.coveragerc --suppress-no-test-exit-code {posargs}

[testenv:plugins-py3.6]
basepython = python3.6
commands = {[plugins]commands}

[testenv:plugins-py3.7]
basepython = python3.7
commands = {[plugins]commands}

[testenv:plugins-py3.7-cov]
basepython = python3.7
usedevelop = True
commands = {[plugins]commands}

[testenv:plugins-py3.8]
basepython = python3.8
commands = {[plugins]commands}

[testenv:plugins-py3.9]
basepython = python3.9
commands = {[plugins]commands}

[testenv:bandit]
skipsdist = True
skip_install = True
deps = bandit==1.6.2
commands = bandit -r aea benchmark examples packages \
             plugins/aea-crypto-fetchai/aea_crypto_fetchai \
             plugins/aea-crypto-ethereum/aea_crypto_ethereum \
             plugins/aea-crypto-cosmos/aea_crypto_cosmos
           bandit -s B101 -r tests scripts

[testenv:black]
skipsdist = True
skip_install = True
deps = black==19.10b0
commands = black aea benchmark examples packages plugins scripts tests

[testenv:black-check]
skipsdist = True
skip_install = True
deps = black==19.10b0
commands = black aea benchmark examples packages plugins scripts tests --check --verbose

[testenv:isort]
skipsdist = True
skip_install = True
deps = isort==5.5.2
commands = isort aea benchmark examples packages plugins scripts tests

[testenv:isort-check]
skipsdist = True
skip_install = True
deps = isort==5.5.2
commands = isort --check-only --verbose aea benchmark examples packages plugins scripts tests

[testenv:copyright_check]
skipsdist = True
skip_install = True
deps =
commands = {toxinidir}/scripts/check_copyright_notice.py --directory {toxinidir}

[testenv:hash_check]
skipsdist = True
usedevelop = True
deps = ipfshttpclient==0.6.1
commands = {toxinidir}/scripts/generate_ipfs_hashes.py --check {posargs}

[testenv:package_version_checks]
skipsdist = True
usedevelop = True
deps =
commands = {toxinidir}/scripts/check_package_versions_in_docs.py

[testenv:package_dependencies_checks]
skipsdist = True
usedevelop = True
deps =
commands = {toxinidir}/scripts/check_packages.py

[testenv:docs]
skipsdist = True
skip_install = True
description = Build the documentation.
deps = markdown==3.2.1
       mkdocs==1.1
       mkdocs-material==4.6.3
       pymdown-extensions==6.3
       bs4==0.0.1
commands = pip3 install git+https://github.com/pugong/mkdocs-mermaid-plugin.git#egg=mkdocs-mermaid-plugin
           mkdocs build --clean

[testenv:docs-serve]
skipsdist = True
skip_install = True
description = Run a development server for working on documentation.
deps = markdown==3.2.1
       mkdocs==1.1
       mkdocs-material==4.6.3
       pymdown-extensions==6.3
       bs4==0.0.1
commands = pip3 install git+https://github.com/pugong/mkdocs-mermaid-plugin.git#egg=mkdocs-mermaid-plugin
           mkdocs build --clean
           python -c 'print("###### Starting local server. Press Control+C to stop server ######")'
           mkdocs serve -a localhost:8080

[testenv:flake8]
skipsdist = True
skip_install = True
deps = flake8==3.7.9
       flake8-bugbear==20.1.4
       flake8-docstrings==1.5.0
       flake8-eradicate==0.4.0
       flake8-isort==4.0.0
       pydocstyle==3.0.0
commands = flake8 aea benchmark examples packages plugins scripts tests

[testenv:liccheck]
skipsdist = True
usedevelop = True
deps = liccheck==0.4.3
commands = {toxinidir}/scripts/freeze_dependencies.py -o {envtmpdir}/requirements.txt
           liccheck -s strategy.ini -r {envtmpdir}/requirements.txt -l PARANOID

[testenv:mypy]
skipsdist = True
skip_install = True
deps = mypy==0.761
       aiohttp==3.6.2
       packaging==20.4
       yoti==2.14.0
commands = mypy aea packages --disallow-untyped-defs
           mypy benchmark examples  --check-untyped-defs
           mypy scripts tests

[testenv:pylint]
whitelist_externals = /bin/sh
skipsdist = True
deps = pylint==2.5.2
       pytest==5.3.5
<<<<<<< HEAD

commands = sh -c "pylint aea benchmark packages scripts examples/* --disable=E1136"
=======
       ipfshttpclient==0.6.1
       yoti==2.14.0
       ; plugin deps
       ; aea_crypto_cosmos/aea_crypto_fetchai
       ecdsa>=0.16
       bech32==1.2.0
       ; aea_crypto_ethereum
       web3==5.12.0
       ipfshttpclient==0.6.1
       eth-account==0.5.2

commands =
    python -m pip install --no-deps file://{toxinidir}/plugins/aea-crypto-ethereum
    python -m pip install --no-deps file://{toxinidir}/plugins/aea-crypto-cosmos
    python -m pip install --no-deps file://{toxinidir}/plugins/aea-crypto-fetchai
    sh -c "pylint aea benchmark packages plugins/aea-crypto-fetchai/aea_crypto_fetchai plugins/aea-crypto-ethereum/aea_crypto_ethereum plugins/aea-crypto-cosmos/aea_crypto_cosmos scripts examples/* --disable=E1136"
>>>>>>> c9b1e937

[testenv:safety]
skipsdist = True
skip_install = True
deps = safety==1.8.5
commands = safety check -i 37524 -i 38038 -i 37776 -i 38039

[testenv:vulture]
skipsdist = True
skip_install = True
deps = vulture==2.1
commands = vulture aea scripts/whitelist.py --exclude "*_pb2.py"

[testenv:check_doc_links]
skipsdist = True
usedevelop = True
deps =
commands = {toxinidir}/scripts/check_doc_links.py

[testenv:check_api_docs]
skipsdist = True
usedevelop = True
deps = pydoc-markdown==3.3.0
commands = {toxinidir}/scripts/generate_api_docs.py --check-clean

[testenv:check_generate_all_protocols]
skipsdist = True
usedevelop = True
deps =
    ipfshttpclient==0.6.1
    black==19.10b0
    isort==5.5.2
commands = {toxinidir}/scripts/generate_all_protocols.py --check-clean

[testenv:spell_check]
skipsdist = True
usedevelop = True
deps =
commands = {toxinidir}/scripts/spell-check.sh<|MERGE_RESOLUTION|>--- conflicted
+++ resolved
@@ -217,27 +217,12 @@
 skipsdist = True
 deps = pylint==2.5.2
        pytest==5.3.5
-<<<<<<< HEAD
-
-commands = sh -c "pylint aea benchmark packages scripts examples/* --disable=E1136"
-=======
-       ipfshttpclient==0.6.1
-       yoti==2.14.0
-       ; plugin deps
-       ; aea_crypto_cosmos/aea_crypto_fetchai
-       ecdsa>=0.16
-       bech32==1.2.0
-       ; aea_crypto_ethereum
-       web3==5.12.0
-       ipfshttpclient==0.6.1
-       eth-account==0.5.2
 
 commands =
     python -m pip install --no-deps file://{toxinidir}/plugins/aea-crypto-ethereum
     python -m pip install --no-deps file://{toxinidir}/plugins/aea-crypto-cosmos
     python -m pip install --no-deps file://{toxinidir}/plugins/aea-crypto-fetchai
     sh -c "pylint aea benchmark packages plugins/aea-crypto-fetchai/aea_crypto_fetchai plugins/aea-crypto-ethereum/aea_crypto_ethereum plugins/aea-crypto-cosmos/aea_crypto_cosmos scripts examples/* --disable=E1136"
->>>>>>> c9b1e937
 
 [testenv:safety]
 skipsdist = True
