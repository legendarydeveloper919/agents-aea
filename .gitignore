--- conflicted
+++ resolved
@@ -110,10 +110,4 @@
 
 data/*
 temp_private_key.pem
-<<<<<<< HEAD
-.idea
-.idea/*
-
-=======
->>>>>>> 6a1d5a50
 .idea/
