--- conflicted
+++ resolved
@@ -17,8 +17,4 @@
 #
 # ------------------------------------------------------------------------------
 
-<<<<<<< HEAD
-"""This module contains a test for crypto."""
-=======
-"""This module contains a test for aea.crypto."""
->>>>>>> 7c8a0dbd
+"""This module contains a test for aea.crypto."""