# ------------------------------------------------------------------------------
#
#   Copyright 2018-2019 Fetch.AI Limited
#
#   Licensed under the Apache License, Version 2.0 (the "License");
#   you may not use this file except in compliance with the License.
#   You may obtain a copy of the License at
#
#       http://www.apache.org/licenses/LICENSE-2.0
#
#   Unless required by applicable law or agreed to in writing, software
#   distributed under the License is distributed on an "AS IS" BASIS,
#   WITHOUT WARRANTIES OR CONDITIONS OF ANY KIND, either express or implied.
#   See the License for the specific language governing permissions and
#   limitations under the License.
#
# ------------------------------------------------------------------------------

"""This module contains the tests for the base classes for the skills."""
import os
import shutil
import tempfile
import unittest.mock
from pathlib import Path
from queue import Queue


import aea.registries.base
from aea.aea import AEA
from aea.crypto.wallet import Wallet
from aea.crypto.ledger_apis import LedgerApis
from aea.decision_maker.base import OwnershipState, Preferences
from aea.mail.base import MailBox
from aea.skills.base import SkillContext, Skill
from tests.conftest import CUR_PATH, DummyConnection


def test_agent_context_ledger_apis():
    """Test that the ledger apis configurations are loaded correctly."""
    private_key_pem_path = os.path.join(CUR_PATH, "data", "priv.pem")
    wallet = Wallet({'default': private_key_pem_path}, {})
    mailbox1 = MailBox(DummyConnection())
    my_aea = AEA("Agent0", mailbox1, wallet, directory=str(Path(CUR_PATH, "data", "dummy_aea")))

    assert set(my_aea.context.ledger_apis.keys()) == {"fetchai"}
    fetchai_ledger_api_obj = my_aea.context.ledger_apis["fetchai"]
    assert fetchai_ledger_api_obj.tokens.host == 'alpha.fetch-ai.com'
    assert fetchai_ledger_api_obj.tokens.port == 80


class TestSkillContext:
    """Test the skill context."""

    @classmethod
    def setup_class(cls):
        """Test the initialisation of the AEA."""
        private_key_pem_path = os.path.join(CUR_PATH, "data", "priv.pem")
<<<<<<< HEAD
        cls.wallet = Wallet({'default': private_key_pem_path}, {})
        cls.mailbox1 = MailBox(DummyConnection())
        cls.my_aea = AEA("Agent0", cls.mailbox1, cls.wallet, directory=str(Path(CUR_PATH, "data", "dummy_aea")))
=======
        cls.wallet = Wallet({'default': private_key_pem_path})
        cls.ledger_apis = LedgerApis({})
        cls.mailbox1 = MailBox(OEFLocalConnection(cls.wallet.public_keys['default'], cls.node))
        cls.my_aea = AEA("Agent0", cls.mailbox1, cls.wallet, cls.ledger_apis, directory=str(Path(CUR_PATH, "data/dummy_aea")))
>>>>>>> 053b3684
        cls.skill_context = SkillContext(cls.my_aea.context)

    def test_agent_name(self):
        """Test the agent's name."""
        assert self.skill_context.agent_name == self.my_aea.name

    def test_agent_public_keys(self):
        """Test the agent's public keys."""
        assert self.skill_context.agent_public_keys == self.my_aea.wallet.public_keys

    def test_agent_addresses(self):
        """Test the agent's address."""
        assert self.skill_context.agent_addresses == self.my_aea.wallet.addresses

    def test_agent_address(self):
        """Test the default agent's address."""
        assert self.skill_context.agent_address == self.my_aea.wallet.addresses['default']

    def test_decision_maker_message_queue(self):
        """Test the decision maker's queue."""
        assert isinstance(self.skill_context.decision_maker_message_queue, Queue)

    def test_agent_ownership_state(self):
        """Test the ownership state."""
        assert isinstance(self.skill_context.agent_ownership_state, OwnershipState)

    def test_agent_preferences(self):
        """Test the agents_preferences."""
        assert isinstance(self.skill_context.agent_preferences, Preferences)

    def test_agent_is_ready_to_pursuit_goals(self):
        """Test if the agent is ready to pursuit his goals."""
        assert not self.skill_context.agent_is_ready_to_pursuit_goals

    def test_message_in_queue(self):
        """Test the 'message_in_queue' property."""
        assert isinstance(self.skill_context.message_in_queue, Queue)

    def test_ledger_apis(self):
        """Test the 'ledger_apis' property."""
        assert isinstance(self.skill_context.ledger_apis, dict)
        assert set(self.skill_context.ledger_apis.keys()) == {'fetchai'}
        assert self.skill_context.ledger_apis.get("fetchai").tokens.host == "alpha.fetch-ai.com"
        assert self.skill_context.ledger_apis.get("fetchai").tokens.port == 80

    @classmethod
    def teardown(cls):
        """Test teardown."""
        pass


class TestSkillFromDir:
    """Test the 'Skill.from_dir' method."""

    @classmethod
    def _patch_logger(cls):
        cls.patch_logger_warning = unittest.mock.patch.object(aea.skills.base.logger, 'warning')
        cls.mocked_logger_warning = cls.patch_logger_warning.__enter__()

    @classmethod
    def _unpatch_logger(cls):
        cls.mocked_logger_warning.__exit__()

    @classmethod
    def setup_class(cls):
        """Set the tests up."""
        cls._patch_logger()

        cls.cwd = os.getcwd()
        cls.t = tempfile.mktemp()
        shutil.copytree(Path(CUR_PATH, "data", "dummy_skill"), cls.t)
        os.chdir(cls.t)

        private_key_pem_path = os.path.join(CUR_PATH, "data", "priv.pem")
        cls.wallet = Wallet({'default': private_key_pem_path}, {})
        cls.mailbox1 = MailBox(DummyConnection())
        cls.my_aea = AEA("agent_name", cls.mailbox1, cls.wallet, directory=str(Path(CUR_PATH, "data", "dummy_aea")))
        cls.agent_context = cls.my_aea.context

    def test_missing_handler(self):
        """Test that when parsing a skill and an handler is missing, we behave correctly."""
        Path(self.t, "handlers.py").write_text("")
        Skill.from_dir(self.t, self.agent_context)
        self.mocked_logger_warning.assert_called_with("Handler 'DummyHandler' cannot be found.")

    def test_missing_behaviour(self):
        """Test that when parsing a skill and a behaviour is missing, we behave correctly."""
        Path(self.t, "behaviours.py").write_text("")
        Skill.from_dir(self.t, self.agent_context)
        self.mocked_logger_warning.assert_called_with("Behaviour 'DummyBehaviour' cannot be found.")

    def test_missing_task(self):
        """Test that when parsing a skill and a task is missing, we behave correctly."""
        Path(self.t, "tasks.py").write_text("")
        Skill.from_dir(self.t, self.agent_context)
        self.mocked_logger_warning.assert_called_with("Task 'DummyTask' cannot be found.")

    def test_missing_shared_class(self):
        """Test that when parsing a skill and a shared_class is missing, we behave correctly."""
        Path(self.t, "dummy.py").write_text("")
        Skill.from_dir(self.t, self.agent_context)
        self.mocked_logger_warning.assert_called_with("Shared class 'DummySharedClass' cannot be found.")

    @classmethod
    def teardown_class(cls):
        """Tear the tests down."""
        cls._unpatch_logger()
        shutil.rmtree(cls.t)
        os.chdir(cls.cwd)
<|MERGE_RESOLUTION|>--- conflicted
+++ resolved
@@ -38,12 +38,13 @@
 def test_agent_context_ledger_apis():
     """Test that the ledger apis configurations are loaded correctly."""
     private_key_pem_path = os.path.join(CUR_PATH, "data", "priv.pem")
-    wallet = Wallet({'default': private_key_pem_path}, {})
+    wallet = Wallet({'default': private_key_pem_path})
     mailbox1 = MailBox(DummyConnection())
-    my_aea = AEA("Agent0", mailbox1, wallet, directory=str(Path(CUR_PATH, "data", "dummy_aea")))
+    ledger_apis = LedgerApis({"fetchai": ('alpha.fetch-ai.com', 80)})
+    my_aea = AEA("Agent0", mailbox1, wallet, ledger_apis, directory=str(Path(CUR_PATH, "data", "dummy_aea")))
 
-    assert set(my_aea.context.ledger_apis.keys()) == {"fetchai"}
-    fetchai_ledger_api_obj = my_aea.context.ledger_apis["fetchai"]
+    assert set(my_aea.context.ledger_apis.apis.keys()) == {"fetchai"}
+    fetchai_ledger_api_obj = my_aea.context.ledger_apis.apis["fetchai"]
     assert fetchai_ledger_api_obj.tokens.host == 'alpha.fetch-ai.com'
     assert fetchai_ledger_api_obj.tokens.port == 80
 
@@ -55,16 +56,10 @@
     def setup_class(cls):
         """Test the initialisation of the AEA."""
         private_key_pem_path = os.path.join(CUR_PATH, "data", "priv.pem")
-<<<<<<< HEAD
-        cls.wallet = Wallet({'default': private_key_pem_path}, {})
+        cls.wallet = Wallet({'default': private_key_pem_path})
+        cls.ledger_apis = LedgerApis({"fetchai": ("alpha.fetch-ai.com", 80)})
         cls.mailbox1 = MailBox(DummyConnection())
-        cls.my_aea = AEA("Agent0", cls.mailbox1, cls.wallet, directory=str(Path(CUR_PATH, "data", "dummy_aea")))
-=======
-        cls.wallet = Wallet({'default': private_key_pem_path})
-        cls.ledger_apis = LedgerApis({})
-        cls.mailbox1 = MailBox(OEFLocalConnection(cls.wallet.public_keys['default'], cls.node))
-        cls.my_aea = AEA("Agent0", cls.mailbox1, cls.wallet, cls.ledger_apis, directory=str(Path(CUR_PATH, "data/dummy_aea")))
->>>>>>> 053b3684
+        cls.my_aea = AEA("Agent0", cls.mailbox1, cls.wallet, cls.ledger_apis, directory=str(Path(CUR_PATH, "data", "dummy_aea")))
         cls.skill_context = SkillContext(cls.my_aea.context)
 
     def test_agent_name(self):
@@ -105,10 +100,10 @@
 
     def test_ledger_apis(self):
         """Test the 'ledger_apis' property."""
-        assert isinstance(self.skill_context.ledger_apis, dict)
-        assert set(self.skill_context.ledger_apis.keys()) == {'fetchai'}
-        assert self.skill_context.ledger_apis.get("fetchai").tokens.host == "alpha.fetch-ai.com"
-        assert self.skill_context.ledger_apis.get("fetchai").tokens.port == 80
+        assert isinstance(self.skill_context.ledger_apis, LedgerApis)
+        assert set(self.skill_context.ledger_apis.apis.keys()) == {'fetchai'}
+        assert self.skill_context.ledger_apis.apis.get("fetchai").tokens.host == "alpha.fetch-ai.com"
+        assert self.skill_context.ledger_apis.apis.get("fetchai").tokens.port == 80
 
     @classmethod
     def teardown(cls):
@@ -139,9 +134,10 @@
         os.chdir(cls.t)
 
         private_key_pem_path = os.path.join(CUR_PATH, "data", "priv.pem")
-        cls.wallet = Wallet({'default': private_key_pem_path}, {})
+        cls.wallet = Wallet({'default': private_key_pem_path})
+        ledger_apis = LedgerApis({})
         cls.mailbox1 = MailBox(DummyConnection())
-        cls.my_aea = AEA("agent_name", cls.mailbox1, cls.wallet, directory=str(Path(CUR_PATH, "data", "dummy_aea")))
+        cls.my_aea = AEA("agent_name", cls.mailbox1, cls.wallet, ledger_apis, directory=str(Path(CUR_PATH, "data", "dummy_aea")))
         cls.agent_context = cls.my_aea.context
 
     def test_missing_handler(self):
@@ -173,4 +169,4 @@
         """Tear the tests down."""
         cls._unpatch_logger()
         shutil.rmtree(cls.t)
-        os.chdir(cls.cwd)
+        os.chdir(cls.cwd)