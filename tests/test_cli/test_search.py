--- conflicted
+++ resolved
@@ -79,15 +79,9 @@
         """Test that the command has printed the correct output when using the default registry."""
         os.chdir(AEA_DIR)
         self.result = self.runner.invoke(cli, [*CLI_LOG_OPTION, "search", "protocols"])
+
         assert self.result.output == self._generated_expected_output()
 
-<<<<<<< HEAD
-    def test_correct_output_custom_registry(self):
-        """Test that the command has printed the correct output when using a custom registry."""
-        os.chdir(AEA_DIR)
-        self.result = self.runner.invoke(cli, [*CLI_LOG_OPTION, "search", "--registry", DEFAULT_REGISTRY_PATH, "protocols"])
-        assert self.result.output == self._generated_expected_output()
-=======
     def test_correct_output_registry_api(self):
         """Test that the command has printed the correct output when using Registry API."""
         resp = [
@@ -101,26 +95,26 @@
             self.result = self.runner.invoke(
                 cli, [*CLI_LOG_OPTION, "search", "--registry", "protocols", "--query=some"]
             )
-            expected_output = (
-                'Searching for "some"...\n'
-                'Protocols found:\n\n'
-                '------------------------------\n'
-                'Name: protocol-1\n'
-                'Description: Protocol 1\n'
-                '------------------------------\n\n'
-            )
-            assert self.result.output == expected_output
+        expected_output = (
+            'Searching for "some"...\n'
+            'Protocols found:\n\n'
+            '------------------------------\n'
+            'Name: protocol-1\n'
+            'Description: Protocol 1\n'
+            'Version: 1\n'
+            '------------------------------\n\n'
+        )
+        assert self.result.output == expected_output
 
         with mock.patch('aea.cli.search.request_api', return_value=[]):
             self.result = self.runner.invoke(
                 cli, [*CLI_LOG_OPTION, "search", "--registry", "protocols", "--query=some"]
             )
-            expected_output = (
-                'Searching for "some"...\n'
-                'No protocols found.\n'
-            )
-            assert self.result.output == expected_output
->>>>>>> 773dae2d
+        expected_output = (
+            'Searching for "some"...\n'
+            'No protocols found.\n'
+        )
+        assert self.result.output == expected_output
 
     @classmethod
     def teardown_class(cls):
@@ -182,13 +176,6 @@
         self.result = self.runner.invoke(cli, [*CLI_LOG_OPTION, "search", "connections"])
         assert self.result.output == self._generated_expected_output()
 
-<<<<<<< HEAD
-    def test_correct_output_custom_registry(self):
-        """Test that the command has printed the correct output when using a custom registry."""
-        os.chdir(AEA_DIR)
-        self.result = self.runner.invoke(cli, [*CLI_LOG_OPTION, "search", "--registry", DEFAULT_REGISTRY_PATH, "connections"])
-        assert self.result.output == self._generated_expected_output()
-=======
     def test_correct_output_registry_api(self):
         """Test that the command has printed the correct output when using Registry API."""
         resp = [
@@ -202,26 +189,27 @@
             self.result = self.runner.invoke(
                 cli, [*CLI_LOG_OPTION, "search", "--registry", "connections", "--query=some"]
             )
-            expected_output = (
-                'Searching for "some"...\n'
-                'Connections found:\n\n'
-                '------------------------------\n'
-                'Name: connection-1\n'
-                'Description: Connection 1\n'
-                '------------------------------\n\n'
-            )
-            assert self.result.output == expected_output
+
+        expected_output = (
+            'Searching for "some"...\n'
+            'Connections found:\n\n'
+            '------------------------------\n'
+            'Name: connection-1\n'
+            'Description: Connection 1\n'
+            'Version: 1\n'
+            '------------------------------\n\n'
+        )
+        assert self.result.output == expected_output
 
         with mock.patch('aea.cli.search.request_api', return_value=[]):
             self.result = self.runner.invoke(
                 cli, [*CLI_LOG_OPTION, "search", "--registry", "connections", "--query=some"]
             )
-            expected_output = (
-                'Searching for "some"...\n'
-                'No connections found.\n'
-            )
-            assert self.result.output == expected_output
->>>>>>> 773dae2d
+        expected_output = (
+            'Searching for "some"...\n'
+            'No connections found.\n'
+        )
+        assert self.result.output == expected_output
 
     @classmethod
     def teardown_class(cls):
@@ -313,13 +301,6 @@
         self.result = self.runner.invoke(cli, [*CLI_LOG_OPTION, "search", "skills"])
         assert self.result.output == self._generated_expected_output()
 
-<<<<<<< HEAD
-    def test_correct_output_custom_registry(self):
-        """Test that the command has printed the correct output when using a custom registry."""
-        os.chdir(AEA_DIR)
-        self.result = self.runner.invoke(cli, [*CLI_LOG_OPTION, "search", "--registry", DEFAULT_REGISTRY_PATH, "skills"])
-        assert self.result.output == self._generated_expected_output()
-=======
     def test_correct_output_registry_api(self):
         """Test that the command has printed the correct output when using Registry API."""
         resp = [
@@ -341,20 +322,21 @@
                 'Name: skill-1\n'
                 'Description: Skill 1\n'
                 'Protocols: p1 | p2 | \n'
+                'Version: 1\n'
                 '------------------------------\n\n'
             )
+
             assert self.result.output == expected_output
 
         with mock.patch('aea.cli.search.request_api', return_value=[]):
             self.result = self.runner.invoke(
                 cli, [*CLI_LOG_OPTION, "search", "--registry", "skills", "--query=some"]
             )
-            expected_output = (
-                'Searching for "some"...\n'
-                'No skills found.\n'
-            )
-            assert self.result.output == expected_output
->>>>>>> 773dae2d
+        expected_output = (
+            'Searching for "some"...\n'
+            'No skills found.\n'
+        )
+        assert self.result.output == expected_output
 
     @classmethod
     def teardown_class(cls):
