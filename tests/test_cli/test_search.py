# -*- coding: utf-8 -*-
# ------------------------------------------------------------------------------
#
#   Copyright 2018-2019 Fetch.AI Limited
#
#   Licensed under the Apache License, Version 2.0 (the "License");
#   you may not use this file except in compliance with the License.
#   You may obtain a copy of the License at
#
#       http://www.apache.org/licenses/LICENSE-2.0
#
#   Unless required by applicable law or agreed to in writing, software
#   distributed under the License is distributed on an "AS IS" BASIS,
#   WITHOUT WARRANTIES OR CONDITIONS OF ANY KIND, either express or implied.
#   See the License for the specific language governing permissions and
#   limitations under the License.
#
# ------------------------------------------------------------------------------

"""This test module contains the tests for the `aea search` sub-command."""
import os
import shutil
import tempfile
from pathlib import Path
from unittest import mock, TestCase
<<<<<<< HEAD

import jsonschema
from jsonschema import Draft4Validator
=======
>>>>>>> 34773109

from aea import AEA_DIR
from aea.cli import cli
from tests.test_cli.constants import FORMAT_ITEMS_SAMPLE_OUTPUT
from ..common.click_testing import CliRunner
<<<<<<< HEAD
from ..conftest import AGENT_CONFIGURATION_SCHEMA, CONFIGURATION_SCHEMA_DIR, CLI_LOG_OPTION
=======
from ..conftest import CLI_LOG_OPTION, ROOT_DIR
>>>>>>> 34773109


class TestSearchProtocols:
    """Test that the command 'aea search protocols' works as expected."""

    @classmethod
    def setup_class(cls):
        """Set the test up."""
        cls.cwd = os.getcwd()
        cls.runner = CliRunner()

    @mock.patch('aea.cli.search.format_items', return_value=FORMAT_ITEMS_SAMPLE_OUTPUT)
    def test_correct_output_default_registry(self, _):
        """Test that the command has printed the correct output when using the default registry."""
        os.chdir(AEA_DIR)
        self.result = self.runner.invoke(cli, [*CLI_LOG_OPTION, "search", "protocols"], standalone_mode=False)
        assert self.result.output == "Available protocols:\n{}\n".format(FORMAT_ITEMS_SAMPLE_OUTPUT)

    @classmethod
    def teardown_class(cls):
        """Tear the test down."""
        os.chdir(cls.cwd)


class TestSearchConnections:
    """Test that the command 'aea search connections' works as expected."""

    @classmethod
    def setup_class(cls):
        """Set the test up."""
        cls.cwd = os.getcwd()
        cls.runner = CliRunner()

    @mock.patch(
        'aea.cli.search.format_items',
        return_value=FORMAT_ITEMS_SAMPLE_OUTPUT
    )
    def test_correct_output_default_registry(self, _):
        """Test that the command has printed the correct output when using the default registry."""
        os.chdir(AEA_DIR)
        self.result = self.runner.invoke(cli, [*CLI_LOG_OPTION, "search", "connections"], standalone_mode=False)
        assert self.result.output == "Available connections:\n{}\n".format(
            FORMAT_ITEMS_SAMPLE_OUTPUT
        )

    @classmethod
    def teardown_class(cls):
        """Tear the test down."""
        os.chdir(cls.cwd)


class TestSearchSkills:
    """Test that the command 'aea search skills' works as expected."""

    @classmethod
    def setup_class(cls):
        """Set the test up."""
        cls.cwd = os.getcwd()
        cls.runner = CliRunner()

    @mock.patch(
        'aea.cli.search.format_items',
        return_value=FORMAT_ITEMS_SAMPLE_OUTPUT
    )
    def test_correct_output_default_registry(self, _):
        """Test that the command has printed the correct output when using the default registry."""
        os.chdir(AEA_DIR)
        self.result = self.runner.invoke(cli, [*CLI_LOG_OPTION, "search", "skills"], standalone_mode=False)
        assert self.result.output == "Available skills:\n{}\n".format(FORMAT_ITEMS_SAMPLE_OUTPUT)

    @classmethod
    def teardown_class(cls):
        """Tear the test down."""
        os.chdir(cls.cwd)


class TestSearchAgents:
    """Test that the command 'aea search agents' works as expected."""

    @classmethod
    def setup_class(cls):
        """Set the test up."""
        cls.schema = json.load(open(AGENT_CONFIGURATION_SCHEMA))
        cls.resolver = jsonschema.RefResolver("file://{}/".format(Path(CONFIGURATION_SCHEMA_DIR).absolute()), cls.schema)
        cls.validator = Draft4Validator(cls.schema, resolver=cls.resolver)

        cls.cwd = os.getcwd()
        cls.runner = CliRunner()

        cls.t = tempfile.mkdtemp()
        os.chdir(cls.t)
        result = cls.runner.invoke(cli, [*CLI_LOG_OPTION, "create", "myagent"], standalone_mode=False)
        assert result.exit_code == 0

        Path(cls.t, "packages", "agents").mkdir(parents=True)
        shutil.copytree(Path(cls.t, "myagent"), Path(cls.t, "packages", "agents", "myagent"))
        os.chdir(Path(cls.t, "myagent"))
        cls.result = cls.runner.invoke(cli, [*CLI_LOG_OPTION, "search", "agents"], standalone_mode=False)

    def test_correct_output_default_registry(self):
        """Test that the command has printed the correct output when using the default registry."""
        assert self.result.output == "Available agents:\n" \
                                     "------------------------------\n" \
                                     "Public ID: /myagent:0.1.0\n" \
                                     "Name: myagent\n" \
                                     "Description: \n" \
                                     "Author: \n" \
                                     "Version: 0.1.0\n" \
                                     "------------------------------\n\n"

    @classmethod
    def teardown_class(cls):
        """Tear the test down."""
        os.chdir(cls.cwd)
        try:
            shutil.rmtree(cls.t)
        except (OSError, IOError):
            pass


@mock.patch(
    'aea.cli.search.request_api',
    return_value=['correct', 'results']
)
@mock.patch(
    'aea.cli.search.format_items',
    return_value=FORMAT_ITEMS_SAMPLE_OUTPUT
)
class RegistrySearchTestCase(TestCase):
    """Test case for search --registry CLI command."""

    def setUp(self):
        """Set it up."""
        self.runner = CliRunner()

    def test_search_connections_positive(
        self, format_items_mock, request_api_mock
    ):
        """Test for CLI search --registry connections positive result."""
        result = self.runner.invoke(
            cli,
            [
                *CLI_LOG_OPTION,
                "search",
                "--registry",
                "connections",
                "--query=some"
            ],
            standalone_mode=False
        )
        expected_output = (
            'Searching for "some"...\n'
            'Connections found:\n\n'
            '{}\n'.format(FORMAT_ITEMS_SAMPLE_OUTPUT)
        )
        self.assertEqual(result.output, expected_output)
        request_api_mock.assert_called_once_with(
            'GET', '/connections', params={'search': 'some'}
        )
        format_items_mock.assert_called_once_with(['correct', 'results'])

    def test_search_agents_positive(
        self, format_items_mock, request_api_mock
    ):
        """Test for CLI search --registry agents positive result."""
        result = self.runner.invoke(
            cli,
            [
                *CLI_LOG_OPTION,
                "search",
                "--registry",
                "agents",
                "--query=some"
            ],
            standalone_mode=False
        )
        expected_output = (
            'Agents found:\n\n'
            '{}\n'.format(FORMAT_ITEMS_SAMPLE_OUTPUT)
        )
        self.assertEqual(result.output, expected_output)
        request_api_mock.assert_called_once_with(
            'GET', '/agents', params={'search': 'some'}
        )
        format_items_mock.assert_called_once_with(['correct', 'results'])

    def test_search_protocols_positive(
        self, format_items_mock, request_api_mock
    ):
        """Test for CLI search --registry protocols positive result."""
        result = self.runner.invoke(
            cli,
            [
                *CLI_LOG_OPTION,
                "search",
                "--registry",
                "protocols",
                "--query=some"
            ],
            standalone_mode=False
        )
        expected_output = (
            'Searching for "some"...\n'
            'Protocols found:\n\n'
            '{}\n'.format(FORMAT_ITEMS_SAMPLE_OUTPUT)
        )
        self.assertEqual(result.output, expected_output)
        request_api_mock.assert_called_once_with(
            'GET', '/protocols', params={'search': 'some'}
        )
        format_items_mock.assert_called_once_with(['correct', 'results'])

    @mock.patch(
        'aea.cli.search.format_skills',
        return_value=FORMAT_ITEMS_SAMPLE_OUTPUT
    )
    def test_search_skills_positive(
        self, format_skills_mock, format_items_mock, request_api_mock
    ):
        """Test for CLI search --registry skills positive result."""
        result = self.runner.invoke(
            cli,
            [
                *CLI_LOG_OPTION,
                "search",
                "--registry",
                "skills",
                "--query=some"
            ],
            standalone_mode=False
        )
        expected_output = (
            'Searching for "some"...\n'
            'Skills found:\n\n'
            '{}\n'.format(FORMAT_ITEMS_SAMPLE_OUTPUT)
        )
        self.assertEqual(result.output, expected_output)
        request_api_mock.assert_called_once_with(
            'GET', '/skills', params={'search': 'some'}
        )
        format_skills_mock.assert_called_once_with(['correct', 'results'])
        format_items_mock.assert_not_called()


class TestSearchWithRegistryInSubfolder:
    """Test the search when the registry directory is a subfolder of the current path."""

    @classmethod
    def setup_class(cls):
        """Set the test up."""
        cls.cwd = os.getcwd()
        cls.runner = CliRunner()
        cls.t = tempfile.mkdtemp()
        os.chdir(cls.t)

        # copy the packages directory in the temporary test directory.
        shutil.copytree(Path(ROOT_DIR, "packages"), Path(cls.t, "packages"))

        # remove all the skills except the echo skill (to make testing easier).
        [shutil.rmtree(p) for p in Path(cls.t, "packages", "skills").iterdir() if p.name != "echo" and p.is_dir()]

        cls.result = cls.runner.invoke(cli, [*CLI_LOG_OPTION, "search", "skills"], standalone_mode=False)

    def test_exit_code_equal_to_zero(self):
        """Test that the exit code is equal to 0 (i.e. success)."""
        assert self.result.exit_code == 0

    def test_correct_output(self,):
        """Test that the command has printed the correct output.."""
        assert self.result.output == "Available skills:\n" \
                                     "------------------------------\n" \
                                     "Public ID: fetchai/echo:0.1.0\n" \
                                     "Name: echo\n" \
                                     "Description: The echo skill implements simple echo functionality.\n" \
                                     "Author: fetchai\n" \
                                     "Version: 0.1.0\n" \
                                     "------------------------------\n" \
                                     "------------------------------\n" \
                                     "Public ID: fetchai/error:0.1.0\n" \
                                     "Name: error\n" \
                                     "Description: The error skill implements basic error handling required by all AEAs.\n" \
                                     "Author: fetchai\n" \
                                     "Version: 0.1.0\n" \
                                     "------------------------------\n\n"

    @classmethod
    def teardown_class(cls):
        """Tear the test down."""
        os.chdir(cls.cwd)
        try:
            shutil.rmtree(cls.t)
        except (OSError, IOError):
            pass


class TestSearchInAgentDirectory:
    """Test the search when we are in the agent directory."""

    @classmethod
    def setup_class(cls):
        """Set the test up."""
        cls.cwd = os.getcwd()
        cls.runner = CliRunner()
        cls.t = tempfile.mkdtemp()
        os.chdir(cls.t)

        # copy the packages directory in the temporary test directory.
        shutil.copytree(Path(ROOT_DIR, "packages"), Path(cls.t, "packages"))

        # remove all the skills except the echo skill (to make testing easier).
        [shutil.rmtree(p) for p in Path(cls.t, "packages", "skills").iterdir() if p.name != "echo" and p.is_dir()]

        # create an AEA proejct and enter into it.
        result = cls.runner.invoke(cli, [*CLI_LOG_OPTION, "create", "myagent"], standalone_mode=False)
        assert result.exit_code == 0
        os.chdir(Path(cls.t, "myagent"))

        cls.result = cls.runner.invoke(cli, [*CLI_LOG_OPTION, "search", "skills"], standalone_mode=False)

    def test_exit_code_equal_to_zero(self):
        """Test that the exit code is equal to 0 (i.e. success)."""
        assert self.result.exit_code == 0

    def test_correct_output(self,):
        """Test that the command has printed the correct output.."""
        assert self.result.output == "Available skills:\n" \
                                     "------------------------------\n" \
                                     "Public ID: fetchai/echo:0.1.0\n" \
                                     "Name: echo\n" \
                                     "Description: The echo skill implements simple echo functionality.\n" \
                                     "Author: fetchai\n" \
                                     "Version: 0.1.0\n" \
                                     "------------------------------\n" \
                                     "------------------------------\n" \
                                     "Public ID: fetchai/error:0.1.0\n" \
                                     "Name: error\n" \
                                     "Description: The error skill implements basic error handling required by all AEAs.\n" \
                                     "Author: fetchai\n" \
                                     "Version: 0.1.0\n" \
                                     "------------------------------\n\n"

    @classmethod
    def teardown_class(cls):
        """Tear the test down."""
        os.chdir(cls.cwd)
        try:
            shutil.rmtree(cls.t)
        except (OSError, IOError):
            pass<|MERGE_RESOLUTION|>--- conflicted
+++ resolved
@@ -23,22 +23,14 @@
 import tempfile
 from pathlib import Path
 from unittest import mock, TestCase
-<<<<<<< HEAD
-
 import jsonschema
 from jsonschema import Draft4Validator
-=======
->>>>>>> 34773109
 
 from aea import AEA_DIR
 from aea.cli import cli
 from tests.test_cli.constants import FORMAT_ITEMS_SAMPLE_OUTPUT
 from ..common.click_testing import CliRunner
-<<<<<<< HEAD
-from ..conftest import AGENT_CONFIGURATION_SCHEMA, CONFIGURATION_SCHEMA_DIR, CLI_LOG_OPTION
-=======
-from ..conftest import CLI_LOG_OPTION, ROOT_DIR
->>>>>>> 34773109
+from ..conftest import AGENT_CONFIGURATION_SCHEMA, CONFIGURATION_SCHEMA_DIR, CLI_LOG_OPTION, ROOT_DIR
 
 
 class TestSearchProtocols:
