# -*- coding: utf-8 -*-
# ------------------------------------------------------------------------------
#
#   Copyright 2018-2019 Fetch.AI Limited
#
#   Licensed under the Apache License, Version 2.0 (the "License");
#   you may not use this file except in compliance with the License.
#   You may obtain a copy of the License at
#
#       http://www.apache.org/licenses/LICENSE-2.0
#
#   Unless required by applicable law or agreed to in writing, software
#   distributed under the License is distributed on an "AS IS" BASIS,
#   WITHOUT WARRANTIES OR CONDITIONS OF ANY KIND, either express or implied.
#   See the License for the specific language governing permissions and
#   limitations under the License.
#
# ------------------------------------------------------------------------------
"""This test module contains the tests for the `aea gui` sub-command."""
import json
import os
<<<<<<< HEAD
import shutil
import subprocess  # nosec
=======
>>>>>>> 652119f1
import sys
import tempfile
from pathlib import Path

import jsonschema
from jsonschema import Draft4Validator

<<<<<<< HEAD

from aea.configurations.loader import make_jsonschema_base_uri
=======
import pytest

from tests.common.pexpect_popen import PexpectSpawn
>>>>>>> 652119f1

from ..conftest import (
    AGENT_CONFIGURATION_SCHEMA,
    CONFIGURATION_SCHEMA_DIR,
    skip_test_windows,
    tcpping,
)


class TestGui:
    """Test that the command 'aea gui' works as expected."""

    def setup(self):
        """Set the test up."""
<<<<<<< HEAD
        cls.schema = json.load(open(AGENT_CONFIGURATION_SCHEMA))
        cls.resolver = jsonschema.RefResolver(
            make_jsonschema_base_uri(Path(CONFIGURATION_SCHEMA_DIR).absolute()),
            cls.schema,
=======
        self.schema = json.load(open(AGENT_CONFIGURATION_SCHEMA))
        self.resolver = jsonschema.RefResolver(
            "file://{}/".format(Path(CONFIGURATION_SCHEMA_DIR).absolute()), self.schema
>>>>>>> 652119f1
        )
        self.validator = Draft4Validator(self.schema, resolver=self.resolver)

        self.agent_name = "myagent"
        self.cwd = os.getcwd()
        self.t = tempfile.mkdtemp()
        os.chdir(self.t)

<<<<<<< HEAD
    @skip_test_windows(is_test_class=True)
=======
    @pytest.mark.integration
>>>>>>> 652119f1
    def test_gui(self):
        """Test that the gui process has been spawned correctly."""
        self.proc = PexpectSpawn(  # nosec
            sys.executable,
            ["-m", "aea.cli", "-v", "DEBUG", "gui"],
            encoding="utf-8",
            logfile=sys.stdout,
        )
        self.proc.expect_exact(["Running on http://"], timeout=20)

        assert tcpping("127.0.0.1", 8080)

    def teardown(self):
        """Tear the test down."""
<<<<<<< HEAD
        cls.proc.terminate()
        cls.proc.wait(2.0)
        os.chdir(cls.cwd)
        try:
            shutil.rmtree(cls.t)
        except OSError:
            pass
=======
        self.proc.terminate()
        self.proc.wait_to_complete(10)
        os.chdir(self.cwd)
>>>>>>> 652119f1
<|MERGE_RESOLUTION|>--- conflicted
+++ resolved
@@ -19,11 +19,7 @@
 """This test module contains the tests for the `aea gui` sub-command."""
 import json
 import os
-<<<<<<< HEAD
 import shutil
-import subprocess  # nosec
-=======
->>>>>>> 652119f1
 import sys
 import tempfile
 from pathlib import Path
@@ -31,14 +27,12 @@
 import jsonschema
 from jsonschema import Draft4Validator
 
-<<<<<<< HEAD
+import pytest
 
 from aea.configurations.loader import make_jsonschema_base_uri
-=======
-import pytest
+
 
 from tests.common.pexpect_popen import PexpectSpawn
->>>>>>> 652119f1
 
 from ..conftest import (
     AGENT_CONFIGURATION_SCHEMA,
@@ -53,16 +47,10 @@
 
     def setup(self):
         """Set the test up."""
-<<<<<<< HEAD
-        cls.schema = json.load(open(AGENT_CONFIGURATION_SCHEMA))
-        cls.resolver = jsonschema.RefResolver(
-            make_jsonschema_base_uri(Path(CONFIGURATION_SCHEMA_DIR).absolute()),
-            cls.schema,
-=======
         self.schema = json.load(open(AGENT_CONFIGURATION_SCHEMA))
         self.resolver = jsonschema.RefResolver(
-            "file://{}/".format(Path(CONFIGURATION_SCHEMA_DIR).absolute()), self.schema
->>>>>>> 652119f1
+            make_jsonschema_base_uri(Path(CONFIGURATION_SCHEMA_DIR).absolute()),
+            self.schema,
         )
         self.validator = Draft4Validator(self.schema, resolver=self.resolver)
 
@@ -71,11 +59,8 @@
         self.t = tempfile.mkdtemp()
         os.chdir(self.t)
 
-<<<<<<< HEAD
     @skip_test_windows(is_test_class=True)
-=======
     @pytest.mark.integration
->>>>>>> 652119f1
     def test_gui(self):
         """Test that the gui process has been spawned correctly."""
         self.proc = PexpectSpawn(  # nosec
@@ -90,16 +75,10 @@
 
     def teardown(self):
         """Tear the test down."""
-<<<<<<< HEAD
-        cls.proc.terminate()
-        cls.proc.wait(2.0)
-        os.chdir(cls.cwd)
-        try:
-            shutil.rmtree(cls.t)
-        except OSError:
-            pass
-=======
         self.proc.terminate()
         self.proc.wait_to_complete(10)
         os.chdir(self.cwd)
->>>>>>> 652119f1
+        try:
+            shutil.rmtree(self.t)
+        except OSError:
+            pass