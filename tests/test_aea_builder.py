# -*- coding: utf-8 -*-
# ------------------------------------------------------------------------------
#
#   Copyright 2018-2019 Fetch.AI Limited
#
#   Licensed under the Apache License, Version 2.0 (the "License");
#   you may not use this file except in compliance with the License.
#   You may obtain a copy of the License at
#
#       http://www.apache.org/licenses/LICENSE-2.0
#
#   Unless required by applicable law or agreed to in writing, software
#   distributed under the License is distributed on an "AS IS" BASIS,
#   WITHOUT WARRANTIES OR CONDITIONS OF ANY KIND, either express or implied.
#   See the License for the specific language governing permissions and
#   limitations under the License.
#
# ------------------------------------------------------------------------------

""" This module contains tests for aea/aea_builder.py """
import os
import re
from pathlib import Path
from typing import Collection

import pytest

from aea.aea_builder import AEABuilder
from aea.components.base import Component
from aea.configurations.base import ComponentType
from aea.crypto.fetchai import FetchAICrypto
from aea.exceptions import AEAException

from .conftest import CUR_PATH, ROOT_DIR, skip_test_windows


FETCHAI = FetchAICrypto.identifier


@skip_test_windows
def test_default_timeout_for_agent():
    """
    Tests agents loop sleep timeout
    set by AEABuilder.DEFAULT_AGENT_LOOP_TIMEOUT
    """
    agent_name = "MyAgent"
    private_key_path = os.path.join(CUR_PATH, "data", "fet_private_key.txt")
    builder = AEABuilder()
    builder.set_name(agent_name)
    builder.add_private_key(FETCHAI, private_key_path)

    aea = builder.build()
    assert aea._timeout == builder.DEFAULT_AGENT_LOOP_TIMEOUT

    builder = AEABuilder()
    builder.set_name(agent_name)
    builder.add_private_key(FETCHAI, private_key_path)
    builder.set_timeout(100)

    aea = builder.build()
    assert aea._timeout == 100


def test_add_package_already_existing():
    """
    Test the case when we try to add a package (already added) to the AEA builder.

    It should fail because the package is already present into the builder.
    """
    builder = AEABuilder()
    fipa_package_path = Path(ROOT_DIR) / "packages" / "fetchai" / "protocols" / "fipa"
    builder.add_component(ComponentType.PROTOCOL, fipa_package_path)

    expected_message = re.escape(
        "Component 'fetchai/fipa:0.3.0' of type 'protocol' already added."
    )
    with pytest.raises(AEAException, match=expected_message):
        builder.add_component(ComponentType.PROTOCOL, fipa_package_path)


def test_when_package_has_missing_dependency():
    """
    Test the case when the builder tries to load the packages,
    but fails because of a missing dependency.
    """
    builder = AEABuilder()
    expected_message = re.escape(
<<<<<<< HEAD
        "Package 'fetchai/oef:0.3.0' of type 'connection' cannot be added. "
        "Missing dependencies: ['(protocol, fetchai/fipa:0.3.0)', '(protocol, fetchai/oef_search:0.2.0)']"
=======
        "Package 'fetchai/oef:0.4.0' of type 'connection' cannot be added. "
        "Missing dependencies: ['(protocol, fetchai/fipa:0.2.0)', '(protocol, fetchai/oef_search:0.1.0)']"
>>>>>>> 738bffff
    )
    with pytest.raises(AEAException, match=expected_message):
        # connection "fetchai/oef:0.1.0" requires
        # "fetchai/oef_search:0.2.0" and "fetchai/fipa:0.3.0" protocols.
        builder.add_component(
            ComponentType.CONNECTION,
            Path(ROOT_DIR) / "packages" / "fetchai" / "connections" / "oef",
        )


class TestReentrancy:
    """
    Test the reentrancy of the AEABuilder class, when the components
    are loaded from directories.

    Namely, it means that multiple calls to the AEABuilder class
    should instantiate different AEAs in all their components.

    For example:

        builder = AEABuilder()
        ... # add components etc.
        aea1 = builder.build()
        aea2 = builder.build()

    Instances of components of aea1 are not shared with the aea2's ones.
    """

    @classmethod
    def setup_class(cls):
        """Set up the test."""
        dummy_skill_path = os.path.join(CUR_PATH, "data", "dummy_skill")
        protocol_path = os.path.join(
            ROOT_DIR, "packages", "fetchai", "protocols", "oef_search"
        )
        contract_path = os.path.join(
            ROOT_DIR, "packages", "fetchai", "contracts", "erc1155"
        )
        connection_path = os.path.join(
            ROOT_DIR, "packages", "fetchai", "connections", "soef"
        )

        builder = AEABuilder()
        builder.set_name("aea1")
        builder.add_private_key("fetchai")
        builder.add_protocol(protocol_path)
        builder.add_contract(contract_path)
        builder.add_connection(connection_path)
        builder.add_skill(dummy_skill_path)

        cls.aea1 = builder.build()

        builder.set_name("aea2")
        cls.aea2 = builder.build()

    @staticmethod
    def are_components_different(
        components_a: Collection[Component], components_b: Collection[Component]
    ) -> None:
        """
        Compare collections of component instances.
        It only makes sense if they have the same number of elements and
        the same component ids.
        """
        assert len(components_a) == len(
            components_b
        ), "Cannot compare, number of components is different."
        assert {c.component_id for c in components_a} == {
            c.component_id for c in components_b
        }, "Cannot compare, component ids are different."

        d1 = {c.component_id: c for c in components_a}
        d2 = {c.component_id: c for c in components_b}
        assert all(d1[k] is not d2[k] for k in d1.keys())

        c1 = {c.component_id: c.configuration for c in components_a}
        c2 = {c.component_id: c.configuration for c in components_b}
        assert all(c1[k] is not c2[k] for k in c1.keys())

    def test_skills_instances_are_different(self):
        """Test that skill instances are different."""
        aea1_skills = self.aea1.resources.get_all_skills()
        aea2_skills = self.aea2.resources.get_all_skills()
        self.are_components_different(aea1_skills, aea2_skills)

    def test_protocols_instances_are_different(self):
        """Test that protocols instances are different."""
        aea1_protocols = self.aea1.resources.get_all_protocols()
        aea2_protocols = self.aea2.resources.get_all_protocols()
        self.are_components_different(aea1_protocols, aea2_protocols)

    def test_contracts_instances_are_different(self):
        """Test that contract instances are different."""
        aea1_contracts = self.aea1.resources.get_all_contracts()
        aea2_contracts = self.aea2.resources.get_all_contracts()
        self.are_components_different(aea1_contracts, aea2_contracts)

    def test_connections_instances_are_different(self):
        """Test that connection instances are different."""
        aea1_connections = self.aea1.multiplexer.connections
        aea2_connections = self.aea2.multiplexer.connections
        self.are_components_different(aea1_connections, aea2_connections)<|MERGE_RESOLUTION|>--- conflicted
+++ resolved
@@ -85,13 +85,8 @@
     """
     builder = AEABuilder()
     expected_message = re.escape(
-<<<<<<< HEAD
-        "Package 'fetchai/oef:0.3.0' of type 'connection' cannot be added. "
+        "Package 'fetchai/oef:0.4.0' of type 'connection' cannot be added. "
         "Missing dependencies: ['(protocol, fetchai/fipa:0.3.0)', '(protocol, fetchai/oef_search:0.2.0)']"
-=======
-        "Package 'fetchai/oef:0.4.0' of type 'connection' cannot be added. "
-        "Missing dependencies: ['(protocol, fetchai/fipa:0.2.0)', '(protocol, fetchai/oef_search:0.1.0)']"
->>>>>>> 738bffff
     )
     with pytest.raises(AEAException, match=expected_message):
         # connection "fetchai/oef:0.1.0" requires
