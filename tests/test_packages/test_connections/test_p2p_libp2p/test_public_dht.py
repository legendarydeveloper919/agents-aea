# -*- coding: utf-8 -*-
# ------------------------------------------------------------------------------
#
#   Copyright 2018-2019 Fetch.AI Limited
#
#   Licensed under the Apache License, Version 2.0 (the "License");
#   you may not use this file except in compliance with the License.
#   You may obtain a copy of the License at
#
#       http://www.apache.org/licenses/LICENSE-2.0
#
#   Unless required by applicable law or agreed to in writing, software
#   distributed under the License is distributed on an "AS IS" BASIS,
#   WITHOUT WARRANTIES OR CONDITIONS OF ANY KIND, either express or implied.
#   See the License for the specific language governing permissions and
#   limitations under the License.
#
# ------------------------------------------------------------------------------

"""This test module contains integration tests for P2PLibp2p connection."""

import os
import shutil
import tempfile

import pytest

from aea.mail.base import Envelope
from aea.multiplexer import Multiplexer
from aea.protocols.default.message import DefaultMessage
from aea.test_tools.test_cases import AEATestCaseEmpty

from tests.conftest import (
    PUBLIC_DHT_DELEGATE_URI_1,
    PUBLIC_DHT_DELEGATE_URI_2,
    PUBLIC_DHT_P2P_MADDR_1,
    PUBLIC_DHT_P2P_MADDR_2,
    _make_libp2p_client_connection,
    _make_libp2p_connection,
    libp2p_log_on_failure,
    libp2p_log_on_failure_all,
)


DEFAULT_PORT = 10234
#PUBLIC_DHT_MADDRS = [PUBLIC_DHT_P2P_MADDR_1, PUBLIC_DHT_P2P_MADDR_2]
PUBLIC_DHT_MADDRS = ["/dns4/agents-p2p-dht.sandbox.fetch-ai.com/tcp/9008/p2p/16Uiu2HAkxwwYLu5L1r9XXfdkKKmBT2NjF6HgndCQ2mB2PYefS2Q4", "/dns4/agents-p2p-dht.sandbox.fetch-ai.com/tcp/9009/p2p/16Uiu2HAmSFKTyFfuzRHhtb2m4rRdUFLweuonywTqZpuPZkF2aTWW"]
#PUBLIC_DHT_MADDRS = ["/dns4/agents-p2p-dht.sandbox.fetch-ai.com/tcp/9008/p2p/16Uiu2HAkxwwYLu5L1r9XXfdkKKmBT2NjF6HgndCQ2mB2PYefS2Q4"]
#PUBLIC_DHT_DELEGATE_URIS = [PUBLIC_DHT_DELEGATE_URI_1, PUBLIC_DHT_DELEGATE_URI_2]
PUBLIC_DHT_DELEGATE_URIS = ["agents-p2p-dht.sandbox.fetch-ai.com:11008", "agents-p2p-dht.sandbox.fetch-ai.com:11009"]
#PUBLIC_DHT_DELEGATE_URIS = ["agents-p2p-dht.sandbox.fetch-ai.com:11008"]
AEA_DEFAULT_LAUNCH_TIMEOUT = 15
AEA_LIBP2P_LAUNCH_TIMEOUT = 660  # may download up to ~66Mb


@pytest.mark.integration
@libp2p_log_on_failure_all
class TestLibp2pConnectionPublicDHTRelay:
    """Test that public DHT's relay service is working properly"""

    @classmethod
    def setup_class(cls):
        """Set the test up"""
        cls.cwd = os.getcwd()
        cls.t = tempfile.mkdtemp()
        os.chdir(cls.t)

        cls.log_files = []

    def test_connectivity(self):
        """Test connectivity."""
        for maddr in PUBLIC_DHT_MADDRS:
            connection = _make_libp2p_connection(
                DEFAULT_PORT + 1, relay=False, entry_peers=[maddr]
            )
            multiplexer = Multiplexer([connection])
            self.log_files.append(connection.node.log_file)
            multiplexer.connect()

            try:
                assert (
                    connection.is_connected is True
                ), "Couldn't connect to public node {}".format(maddr)
            except Exception:
                raise
            finally:
                multiplexer.disconnect()

    def test_communication_direct(self):
        """Test communication direct."""
        for maddr in PUBLIC_DHT_MADDRS:
            multiplexers = []
            try:
                connection1 = _make_libp2p_connection(
                    DEFAULT_PORT + 1, relay=False, entry_peers=[maddr]
                )
                multiplexer1 = Multiplexer([connection1])
                self.log_files.append(connection1.node.log_file)
                multiplexer1.connect()
                multiplexers.append(multiplexer1)

                connection2 = _make_libp2p_connection(
                    DEFAULT_PORT + 2, relay=False, entry_peers=[maddr]
                )
                multiplexer2 = Multiplexer([connection2])
                self.log_files.append(connection2.node.log_file)
                multiplexer2.connect()
                multiplexers.append(multiplexer2)

                addr_1 = connection1.node.address
                addr_2 = connection2.node.address

                msg = DefaultMessage(
                    dialogue_reference=("", ""),
                    message_id=1,
                    target=0,
                    performative=DefaultMessage.Performative.BYTES,
                    content=b"hello",
                )
                envelope = Envelope(
                    to=addr_2,
                    sender=addr_1,
                    protocol_id=DefaultMessage.protocol_id,
                    message=msg,
                )

                multiplexer1.put(envelope)
                delivered_envelope = multiplexer2.get(block=True, timeout=20)

                assert delivered_envelope is not None
                assert delivered_envelope.to == envelope.to
                assert delivered_envelope.sender == envelope.sender
                assert delivered_envelope.protocol_id == envelope.protocol_id
                assert delivered_envelope.message != envelope.message
                msg = DefaultMessage.serializer.decode(delivered_envelope.message)
                msg.to = delivered_envelope.to
                msg.sender = delivered_envelope.sender
                assert envelope.message == msg
            except Exception:
                raise
            finally:
                for mux in multiplexers:
                    mux.disconnect()

<<<<<<< HEAD
    def skip_test_communication_indirect(self):
=======
    def test_communication_indirect(self):
        """Test communication indirect."""
>>>>>>> 9b40a415
        assert len(PUBLIC_DHT_MADDRS) > 1, "Test requires at least 2 public dht node"

        for i in range(len(PUBLIC_DHT_MADDRS)):
            multiplexers = []
            try:
                connection1 = _make_libp2p_connection(
                    DEFAULT_PORT + 1, relay=False, entry_peers=[PUBLIC_DHT_MADDRS[i]]
                )
                multiplexer1 = Multiplexer([connection1])
                self.log_files.append(connection1.node.log_file)
                multiplexer1.connect()
                multiplexers.append(multiplexer1)
                addr_1 = connection1.node.address

                for j in range(len(PUBLIC_DHT_MADDRS)):
                    if j == i:
                        continue

                    connection2 = _make_libp2p_connection(
                        DEFAULT_PORT + 2,
                        relay=False,
                        entry_peers=[PUBLIC_DHT_MADDRS[j]],
                    )
                    multiplexer2 = Multiplexer([connection2])
                    self.log_files.append(connection2.node.log_file)
                    multiplexer2.connect()
                    multiplexers.append(multiplexer2)

                    addr_2 = connection2.node.address

                    msg = DefaultMessage(
                        dialogue_reference=("", ""),
                        message_id=1,
                        target=0,
                        performative=DefaultMessage.Performative.BYTES,
                        content=b"hello",
                    )
                    envelope = Envelope(
                        to=addr_2,
                        sender=addr_1,
                        protocol_id=DefaultMessage.protocol_id,
                        message=msg,
                    )

                    multiplexer1.put(envelope)
                    delivered_envelope = multiplexer2.get(block=True, timeout=20)

                    assert delivered_envelope is not None
                    assert delivered_envelope.to == envelope.to
                    assert delivered_envelope.sender == envelope.sender
                    assert delivered_envelope.protocol_id == envelope.protocol_id
                    assert delivered_envelope.message != envelope.message
                    msg = DefaultMessage.serializer.decode(delivered_envelope.message)
                    msg.to = delivered_envelope.to
                    msg.sender = delivered_envelope.sender
                    assert envelope.message == msg
                    multiplexer2.disconnect()
                    del multiplexers[-1]
            except Exception:
                raise
            finally:
                for mux in multiplexers:
                    mux.disconnect()

    @classmethod
    def teardown_class(cls):
        """Tear down the test"""
        os.chdir(cls.cwd)
        try:
            shutil.rmtree(cls.t)
        except (OSError, IOError):
            pass


@pytest.mark.integration
class TestLibp2pConnectionPublicDHTDelegate:
    """Test that public DHT's delegate service is working properly"""

    def test_connectivity(self):
        """Test connectivity."""
        for uri in PUBLIC_DHT_DELEGATE_URIS:
            connection = _make_libp2p_client_connection(uri=uri)
            multiplexer = Multiplexer([connection])

            try:
                multiplexer.connect()
                assert (
                    connection.is_connected is True
                ), "Couldn't connect to public node {}".format(uri)
            except Exception:
                raise
            finally:
                multiplexer.disconnect()

    def test_communication_direct(self):
        """Test communication direct."""
        for uri in PUBLIC_DHT_DELEGATE_URIS:
            multiplexers = []
            try:
                connection1 = _make_libp2p_client_connection(uri=uri)
                multiplexer1 = Multiplexer([connection1])
                multiplexer1.connect()
                multiplexers.append(multiplexer1)

                connection2 = _make_libp2p_client_connection(uri=uri)
                multiplexer2 = Multiplexer([connection2])
                multiplexer2.connect()
                multiplexers.append(multiplexer2)

                addr_1 = connection1.address
                addr_2 = connection2.address

                msg = DefaultMessage(
                    dialogue_reference=("", ""),
                    message_id=1,
                    target=0,
                    performative=DefaultMessage.Performative.BYTES,
                    content=b"hello",
                )
                envelope = Envelope(
                    to=addr_2,
                    sender=addr_1,
                    protocol_id=DefaultMessage.protocol_id,
                    message=msg,
                )

                multiplexer1.put(envelope)
                delivered_envelope = multiplexer2.get(block=True, timeout=20)

                assert delivered_envelope is not None
                assert delivered_envelope.to == envelope.to
                assert delivered_envelope.sender == envelope.sender
                assert delivered_envelope.protocol_id == envelope.protocol_id
                assert delivered_envelope.message != envelope.message
                msg = DefaultMessage.serializer.decode(delivered_envelope.message)
                msg.to = delivered_envelope.to
                msg.sender = delivered_envelope.sender
                assert envelope.message == msg
            except Exception:
                raise
            finally:
                for mux in multiplexers:
                    mux.disconnect()

<<<<<<< HEAD
    def skip_test_communication_indirect(self):
=======
    def test_communication_indirect(self):
        """Test communication indirect."""
>>>>>>> 9b40a415
        assert (
            len(PUBLIC_DHT_DELEGATE_URIS) > 1
        ), "Test requires at least 2 public dht node"

        for i in range(len(PUBLIC_DHT_DELEGATE_URIS)):
            multiplexers = []
            try:
                connection1 = _make_libp2p_client_connection(
                    uri=PUBLIC_DHT_DELEGATE_URIS[i]
                )
                multiplexer1 = Multiplexer([connection1])
                multiplexer1.connect()
                multiplexers.append(multiplexer1)

                addr_1 = connection1.address

                for j in range(len(PUBLIC_DHT_DELEGATE_URIS)):
                    if j == i:
                        continue

                    connection2 = _make_libp2p_client_connection(
                        uri=PUBLIC_DHT_DELEGATE_URIS[j]
                    )
                    multiplexer2 = Multiplexer([connection2])
                    multiplexer2.connect()
                    multiplexers.append(multiplexer2)

                    addr_2 = connection2.address
                    msg = DefaultMessage(
                        dialogue_reference=("", ""),
                        message_id=1,
                        target=0,
                        performative=DefaultMessage.Performative.BYTES,
                        content=b"hello",
                    )
                    envelope = Envelope(
                        to=addr_2,
                        sender=addr_1,
                        protocol_id=DefaultMessage.protocol_id,
                        message=msg,
                    )

                    multiplexer1.put(envelope)
                    delivered_envelope = multiplexer2.get(block=True, timeout=20)

                    assert delivered_envelope is not None
                    assert delivered_envelope.to == envelope.to
                    assert delivered_envelope.sender == envelope.sender
                    assert delivered_envelope.protocol_id == envelope.protocol_id
                    assert delivered_envelope.message != envelope.message
                    msg = DefaultMessage.serializer.decode(delivered_envelope.message)
                    msg.to = delivered_envelope.to
                    msg.sender = delivered_envelope.sender
                    assert envelope.message == msg
                    multiplexer2.disconnect()
                    del multiplexers[-1]
            except Exception:
                raise
            finally:
                for mux in multiplexers:
                    mux.disconnect()


@pytest.mark.integration
class TestLibp2pConnectionPublicDHTRelayAEACli(AEATestCaseEmpty):
    """Test that public DHT's relay service is working properly, using aea cli"""

    @libp2p_log_on_failure
    def test_connectivity(self):
        """Test connectivity."""
        self.add_item("connection", "fetchai/p2p_libp2p:0.10.0")
        self.set_config("agent.default_connection", "fetchai/p2p_libp2p:0.10.0")

        config_path = "vendor.fetchai.connections.p2p_libp2p.config"
        self.set_config(
            "{}.local_uri".format(config_path), "127.0.0.1:{}".format(DEFAULT_PORT)
        )
        self.force_set_config(
            "{}.entry_peers".format(config_path), PUBLIC_DHT_MADDRS,
        )

        # for logging
        log_file = "libp2p_node_{}.log".format(self.agent_name)
        log_file = os.path.join(os.path.abspath(os.getcwd()), log_file)
        self.set_config("{}.log_file".format(config_path), log_file)
        self.log_files = [log_file]

        process = self.run_agent()

        is_running = self.is_running(process, timeout=AEA_LIBP2P_LAUNCH_TIMEOUT)
        assert is_running, "AEA not running within timeout!"

        check_strings = "My libp2p addresses: ["
        missing_strings = self.missing_from_output(process, check_strings)
        assert (
            missing_strings == []
        ), "Strings {} didn't appear in agent output.".format(missing_strings)

        self.terminate_agents(process)
        assert self.is_successfully_terminated(
            process
        ), "AEA wasn't successfully terminated."

    @classmethod
    def teardown_class(cls):
        """Tear down the test"""
        cls.terminate_agents()
        super(TestLibp2pConnectionPublicDHTRelayAEACli, cls).teardown_class()


@pytest.mark.integration
class TestLibp2pConnectionPublicDHTDelegateAEACli(AEATestCaseEmpty):
    """Test that public DHT's delegate service is working properly, using aea cli"""

    def test_connectivity(self):
        """Test connectivity."""
        self.add_item("connection", "fetchai/p2p_libp2p_client:0.7.0")
        config_path = "vendor.fetchai.connections.p2p_libp2p_client.config"
        self.force_set_config(
            "{}.nodes".format(config_path),
            [{"uri": "{}".format(uri)} for uri in PUBLIC_DHT_DELEGATE_URIS],
        )

        process = self.run_agent()
        is_running = self.is_running(process, timeout=AEA_DEFAULT_LAUNCH_TIMEOUT)
        assert is_running, "AEA not running within timeout!"

        self.terminate_agents(process)
        assert self.is_successfully_terminated(
            process
        ), "AEA wasn't successfully terminated."

    @classmethod
    def teardown_class(cls):
        """Tear down the test"""
        cls.terminate_agents()
        super(TestLibp2pConnectionPublicDHTDelegateAEACli, cls).teardown_class()<|MERGE_RESOLUTION|>--- conflicted
+++ resolved
@@ -43,12 +43,8 @@
 
 
 DEFAULT_PORT = 10234
-#PUBLIC_DHT_MADDRS = [PUBLIC_DHT_P2P_MADDR_1, PUBLIC_DHT_P2P_MADDR_2]
-PUBLIC_DHT_MADDRS = ["/dns4/agents-p2p-dht.sandbox.fetch-ai.com/tcp/9008/p2p/16Uiu2HAkxwwYLu5L1r9XXfdkKKmBT2NjF6HgndCQ2mB2PYefS2Q4", "/dns4/agents-p2p-dht.sandbox.fetch-ai.com/tcp/9009/p2p/16Uiu2HAmSFKTyFfuzRHhtb2m4rRdUFLweuonywTqZpuPZkF2aTWW"]
-#PUBLIC_DHT_MADDRS = ["/dns4/agents-p2p-dht.sandbox.fetch-ai.com/tcp/9008/p2p/16Uiu2HAkxwwYLu5L1r9XXfdkKKmBT2NjF6HgndCQ2mB2PYefS2Q4"]
-#PUBLIC_DHT_DELEGATE_URIS = [PUBLIC_DHT_DELEGATE_URI_1, PUBLIC_DHT_DELEGATE_URI_2]
-PUBLIC_DHT_DELEGATE_URIS = ["agents-p2p-dht.sandbox.fetch-ai.com:11008", "agents-p2p-dht.sandbox.fetch-ai.com:11009"]
-#PUBLIC_DHT_DELEGATE_URIS = ["agents-p2p-dht.sandbox.fetch-ai.com:11008"]
+PUBLIC_DHT_MADDRS = [PUBLIC_DHT_P2P_MADDR_1, PUBLIC_DHT_P2P_MADDR_2]
+PUBLIC_DHT_DELEGATE_URIS = [PUBLIC_DHT_DELEGATE_URI_1, PUBLIC_DHT_DELEGATE_URI_2]
 AEA_DEFAULT_LAUNCH_TIMEOUT = 15
 AEA_LIBP2P_LAUNCH_TIMEOUT = 660  # may download up to ~66Mb
 
@@ -142,12 +138,8 @@
                 for mux in multiplexers:
                     mux.disconnect()
 
-<<<<<<< HEAD
-    def skip_test_communication_indirect(self):
-=======
     def test_communication_indirect(self):
         """Test communication indirect."""
->>>>>>> 9b40a415
         assert len(PUBLIC_DHT_MADDRS) > 1, "Test requires at least 2 public dht node"
 
         for i in range(len(PUBLIC_DHT_MADDRS)):
@@ -292,12 +284,8 @@
                 for mux in multiplexers:
                     mux.disconnect()
 
-<<<<<<< HEAD
-    def skip_test_communication_indirect(self):
-=======
     def test_communication_indirect(self):
         """Test communication indirect."""
->>>>>>> 9b40a415
         assert (
             len(PUBLIC_DHT_DELEGATE_URIS) > 1
         ), "Test requires at least 2 public dht node"
