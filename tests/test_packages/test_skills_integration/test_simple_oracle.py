# -*- coding: utf-8 -*-
# ------------------------------------------------------------------------------
#
#   Copyright 2018-2019 Fetch.AI Limited
#
#   Licensed under the Apache License, Version 2.0 (the "License");
#   you may not use this file except in compliance with the License.
#   You may obtain a copy of the License at
#
#       http://www.apache.org/licenses/LICENSE-2.0
#
#   Unless required by applicable law or agreed to in writing, software
#   distributed under the License is distributed on an "AS IS" BASIS,
#   WITHOUT WARRANTIES OR CONDITIONS OF ANY KIND, either express or implied.
#   See the License for the specific language governing permissions and
#   limitations under the License.
#
# ------------------------------------------------------------------------------
"""This test module contains the integration test for the generic buyer and seller skills."""
import json
import os

import pytest
from aea_ledger_ethereum import EthereumCrypto
from aea_ledger_fetchai import FetchAICrypto

from aea.test_tools.test_cases import AEATestCaseManyFlaky

from packages.fetchai.connections.p2p_libp2p.connection import LIBP2P_SUCCESS_MESSAGE

from tests.conftest import (
    CUR_PATH,
    DEFAULT_FETCH_LEDGER_ADDR,
    DEFAULT_FETCH_LEDGER_REST_PORT,
    ETHEREUM_PRIVATE_KEY_FILE,
    FETCHAI_PRIVATE_KEY_FILE,
    FETCHAI_PRIVATE_KEY_FILE_CONNECTION,
    FUNDED_ETH_PRIVATE_KEY_2,
    FUNDED_ETH_PRIVATE_KEY_3,
    FUNDED_FETCHAI_PRIVATE_KEY_1,
    FUNDED_FETCHAI_PRIVATE_KEY_2,
    MAX_FLAKY_RERUNS_ETH,
    UseGanache,
    UseLocalFetchNode,
)


ORACLE_CONTRACT_ADDRESS_FILE = os.path.join(CUR_PATH, "oracle_contract_address.txt")

ledger_ids = pytest.mark.parametrize(
    "ledger_id,private_key_file,funded_private_key_1,funded_private_key_2,update_function,query_function",
    [
        (
            FetchAICrypto.identifier,
            FETCHAI_PRIVATE_KEY_FILE,
            FUNDED_FETCHAI_PRIVATE_KEY_1,
            FUNDED_FETCHAI_PRIVATE_KEY_2,
            "update_oracle_value",
            "query_oracle_value",
        ),
        (
            EthereumCrypto.identifier,
            ETHEREUM_PRIVATE_KEY_FILE,
            FUNDED_ETH_PRIVATE_KEY_3,
            FUNDED_ETH_PRIVATE_KEY_2,
            "updateOracleValue",
            "queryOracleValue",
        ),
    ],
)


@ledger_ids
@pytest.mark.integration
class TestOracleSkills(AEATestCaseManyFlaky, UseGanache, UseLocalFetchNode):
    """Test that oracle skills work."""

    @pytest.mark.ledger
    @pytest.mark.flaky(reruns=MAX_FLAKY_RERUNS_ETH)  # cause possible network issues
    def test_oracle(
        self,
        ledger_id,
        private_key_file,
        funded_private_key_1,
        funded_private_key_2,
        update_function,
        query_function,
        erc20_contract,
        oracle_contract,
        fund_fetchai_accounts,
    ):
        """Run the oracle skills sequence."""
        oracle_agent_name = "oracle_aea"
        client_agent_name = "client_aea"

        _, erc20_address = erc20_contract
        _, oracle_address = oracle_contract

        self.create_agents(oracle_agent_name, client_agent_name)

        default_routing = {
            "fetchai/ledger_api:1.0.0": "fetchai/ledger:0.18.0",
            "fetchai/contract_api:1.0.0": "fetchai/ledger:0.18.0",
            "fetchai/http:1.0.0": "fetchai/http_client:0.22.0",
            "fetchai/prometheus:1.0.0": "fetchai/prometheus:0.7.0",
        }

        # add packages for oracle agent
        self.set_agent_context(oracle_agent_name)
<<<<<<< HEAD
        self.add_item("connection", "fetchai/p2p_libp2p:0.19.0")
        self.add_item("connection", "fetchai/ledger:0.16.0")
        self.add_item("connection", "fetchai/http_client:0.20.0")
        self.add_item("connection", "fetchai/prometheus:0.5.0")
        self.set_config("agent.default_connection", "fetchai/p2p_libp2p:0.19.0")
        self.set_config("agent.default_ledger", ledger_id)
=======
        self.add_item("connection", "fetchai/p2p_libp2p:0.21.0")
        self.add_item("connection", "fetchai/ledger:0.18.0")
        self.add_item("connection", "fetchai/http_client:0.22.0")
        self.add_item("connection", "fetchai/prometheus:0.7.0")
        self.set_config("agent.default_connection", "fetchai/p2p_libp2p:0.21.0")
        self.set_config("agent.default_ledger", EthereumCrypto.identifier)
>>>>>>> 60dd10bd
        self.nested_set_config(
            "agent.required_ledgers",
            [FetchAICrypto.identifier, EthereumCrypto.identifier],
        )
        setting_path = "agent.default_routing"
        self.nested_set_config(setting_path, default_routing)
        self.add_item("skill", "fetchai/advanced_data_request:0.4.0")
        self.add_item("contract", "fetchai/oracle:0.9.0")
        self.add_item("skill", "fetchai/simple_oracle:0.11.0")

        # set up data request skill to fetch coin price
        self.set_config(
            "vendor.fetchai.skills.advanced_data_request.models.advanced_data_request_model.args.url",
            "https://api.coingecko.com/api/v3/simple/price?ids=fetch-ai&vs_currencies=usd",
            type_="str",
        )
        self.set_config(
            "vendor.fetchai.skills.advanced_data_request.models.advanced_data_request_model.args.outputs",
            '[{"name": "price", "json_path": "fetch-ai.usd"}]',
            type_="list",
        )

        setting_path = (
            "vendor.fetchai.skills.simple_oracle.models.strategy.args.ledger_id"
        )
        self.set_config(setting_path, ledger_id)
        setting_path = (
            "vendor.fetchai.skills.simple_oracle.models.strategy.args.update_function"
        )
        self.set_config(setting_path, update_function)
        setting_path = (
            "vendor.fetchai.skills.simple_oracle.models.strategy.args.oracle_value_name"
        )
        self.set_config(setting_path, "price")

        self.generate_private_key(ledger_id)
        self.add_private_key(ledger_id, private_key_file)
        self.replace_private_key_in_file(funded_private_key_1, private_key_file)
        self.generate_private_key(
            FetchAICrypto.identifier, FETCHAI_PRIVATE_KEY_FILE_CONNECTION
        )
        self.add_private_key(
            FetchAICrypto.identifier,
            FETCHAI_PRIVATE_KEY_FILE_CONNECTION,
            connection=True,
        )
        setting_path = "vendor.fetchai.connections.p2p_libp2p.cert_requests"
        settings = json.dumps(
            [
                {
                    "identifier": "acn",
                    "ledger_id": ledger_id,
                    "not_after": "2022-01-01",
                    "not_before": "2021-01-01",
                    "public_key": FetchAICrypto.identifier,
                    "message_format": "{public_key}",
                    "save_path": ".certs/conn_cert.txt",
                }
            ]
        )
        self.set_config(setting_path, settings, type_="list")
        self.run_install()

<<<<<<< HEAD
        if ledger_id == EthereumCrypto.identifier:
            diff = self.difference_to_fetched_agent(
                "fetchai/coin_price_oracle:0.10.0", oracle_agent_name
            )
            assert (
                diff == []
            ), "Difference between created and fetched project for files={}".format(
                diff
            )
=======
        diff = self.difference_to_fetched_agent(
            "fetchai/coin_price_oracle:0.12.0", oracle_agent_name
        )
        assert (
            diff == []
        ), "Difference between created and fetched project for files={}".format(diff)
>>>>>>> 60dd10bd

            # set erc20 address
            setting_path = (
                "vendor.fetchai.skills.simple_oracle.models.strategy.args.erc20_address"
            )
            self.set_config(setting_path, erc20_address)
            setting_path = "vendor.fetchai.skills.simple_oracle.models.strategy.args.contract_address"
            self.set_config(setting_path, oracle_address)
        else:
            # redirect fetchai ledger address to local test node
            setting_path = (
                "vendor.fetchai.connections.ledger.config.ledger_apis.fetchai.address"
            )
            self.set_config(
                setting_path,
                f"{DEFAULT_FETCH_LEDGER_ADDR}:{DEFAULT_FETCH_LEDGER_REST_PORT}",
            )

        setting_path = "vendor.fetchai.skills.simple_oracle.models.strategy.args.contract_address_file"
        self.set_config(setting_path, ORACLE_CONTRACT_ADDRESS_FILE)

        # add packages for oracle client agent
        self.set_agent_context(client_agent_name)
<<<<<<< HEAD
        self.add_item("connection", "fetchai/ledger:0.16.0")
        self.add_item("connection", "fetchai/http_client:0.20.0")
        self.set_config("agent.default_connection", "fetchai/ledger:0.16.0")
        self.set_config("agent.default_ledger", ledger_id)
=======
        self.add_item("connection", "fetchai/ledger:0.18.0")
        self.add_item("connection", "fetchai/http_client:0.22.0")
        self.set_config("agent.default_connection", "fetchai/ledger:0.18.0")
        self.set_config("agent.default_ledger", EthereumCrypto.identifier)
>>>>>>> 60dd10bd
        self.nested_set_config(
            "agent.required_ledgers",
            [FetchAICrypto.identifier, EthereumCrypto.identifier],
        )

        default_routing = {
            "fetchai/ledger_api:1.0.0": "fetchai/ledger:0.18.0",
            "fetchai/contract_api:1.0.0": "fetchai/ledger:0.18.0",
            "fetchai/http:1.0.0": "fetchai/http_client:0.22.0",
        }
        setting_path = "agent.default_routing"
        self.nested_set_config(setting_path, default_routing)
        self.add_item("contract", "fetchai/oracle_client:0.8.0")
        self.add_item("contract", "fetchai/fet_erc20:0.8.0")
        self.add_item("skill", "fetchai/simple_oracle_client:0.9.0")

        self.generate_private_key(ledger_id)
        self.add_private_key(ledger_id, private_key_file)
        self.replace_private_key_in_file(funded_private_key_2, private_key_file)
        setting_path = (
            "vendor.fetchai.skills.simple_oracle_client.models.strategy.args.ledger_id"
        )
        self.set_config(setting_path, ledger_id)
        setting_path = "vendor.fetchai.skills.simple_oracle_client.models.strategy.args.query_function"
        self.set_config(setting_path, query_function)

<<<<<<< HEAD
        if ledger_id == EthereumCrypto.identifier:
            diff = self.difference_to_fetched_agent(
                "fetchai/coin_price_oracle_client:0.7.0", client_agent_name
            )
            assert (
                diff == []
            ), "Difference between created and fetched project for files={}".format(
                diff
            )
=======
        diff = self.difference_to_fetched_agent(
            "fetchai/coin_price_oracle_client:0.9.0", client_agent_name
        )
        assert (
            diff == []
        ), "Difference between created and fetched project for files={}".format(diff)
>>>>>>> 60dd10bd

            # set addresses *after* comparison with fetched agent!
            setting_path = "vendor.fetchai.skills.simple_oracle_client.models.strategy.args.erc20_address"
            self.set_config(setting_path, erc20_address)
        else:
            # redirect fetchai ledger address to local test node
            setting_path = (
                "vendor.fetchai.connections.ledger.config.ledger_apis.fetchai.address"
            )
            self.set_config(
                setting_path,
                f"{DEFAULT_FETCH_LEDGER_ADDR}:{DEFAULT_FETCH_LEDGER_REST_PORT}",
            )

        # run oracle agent
        self.set_agent_context(oracle_agent_name)
        self.run_cli_command("build", cwd=self._get_cwd())
        self.run_cli_command("issue-certificates", cwd=self._get_cwd())
        oracle_aea_process = self.run_agent()

        check_strings = (
            "Starting libp2p node...",
            "Connecting to libp2p node...",
            "Successfully connected to libp2p node!",
            LIBP2P_SUCCESS_MESSAGE,
        )
        missing_strings = self.missing_from_output(
            oracle_aea_process, check_strings, timeout=30, is_terminating=False
        )
        assert (
            missing_strings == []
        ), "Strings {} didn't appear in deploy_aea output.".format(missing_strings)

        check_strings = (
            "setting up HttpHandler",
            "setting up AdvancedDataRequestBehaviour",
            "Setting up Fetch oracle contract...",
            "Fetching data from https://api.coingecko.com/api/v3/simple/price?ids=fetch-ai&vs_currencies=usd",
            "received raw transaction=",
            "Observation: {'price': {'value': ",
            "transaction was successfully submitted. Transaction digest=",
            "requesting transaction receipt.",
            "transaction was successfully settled. Transaction receipt=",
            "Oracle value successfully updated!",
        )
        missing_strings = self.missing_from_output(
            oracle_aea_process, check_strings, timeout=60, is_terminating=False
        )
        assert (
            missing_strings == []
        ), "Strings {} didn't appear in deploy_aea output.".format(missing_strings)

        if ledger_id == FetchAICrypto.identifier:
            # Get oracle contract address from file
            with open(ORACLE_CONTRACT_ADDRESS_FILE) as file:
                oracle_address = file.read()

        # run oracle client agent
        self.set_agent_context(client_agent_name)

        # set oracle contract address in oracle client
        setting_path = "vendor.fetchai.skills.simple_oracle_client.models.strategy.args.oracle_contract_address"
        self.set_config(setting_path, oracle_address)

        client_aea_process = self.run_agent()

        check_strings = (
            "requesting contract deployment transaction...",
            "received raw transaction=",
            "transaction was successfully submitted. Transaction digest=",
            "requesting transaction receipt.",
            "transaction was successfully settled. Transaction receipt=",
            "Oracle value successfully requested!",
        )
        missing_strings = self.missing_from_output(
            client_aea_process, check_strings, timeout=60, is_terminating=False
        )
        assert (
            missing_strings == []
        ), "Strings {} didn't appear in deploy_aea output.".format(missing_strings)

        self.terminate_agents(oracle_aea_process, client_aea_process)
        assert (
            self.is_successfully_terminated()
        ), "Agents weren't successfully terminated."<|MERGE_RESOLUTION|>--- conflicted
+++ resolved
@@ -107,21 +107,12 @@
 
         # add packages for oracle agent
         self.set_agent_context(oracle_agent_name)
-<<<<<<< HEAD
-        self.add_item("connection", "fetchai/p2p_libp2p:0.19.0")
-        self.add_item("connection", "fetchai/ledger:0.16.0")
-        self.add_item("connection", "fetchai/http_client:0.20.0")
-        self.add_item("connection", "fetchai/prometheus:0.5.0")
-        self.set_config("agent.default_connection", "fetchai/p2p_libp2p:0.19.0")
-        self.set_config("agent.default_ledger", ledger_id)
-=======
         self.add_item("connection", "fetchai/p2p_libp2p:0.21.0")
         self.add_item("connection", "fetchai/ledger:0.18.0")
         self.add_item("connection", "fetchai/http_client:0.22.0")
         self.add_item("connection", "fetchai/prometheus:0.7.0")
         self.set_config("agent.default_connection", "fetchai/p2p_libp2p:0.21.0")
         self.set_config("agent.default_ledger", EthereumCrypto.identifier)
->>>>>>> 60dd10bd
         self.nested_set_config(
             "agent.required_ledgers",
             [FetchAICrypto.identifier, EthereumCrypto.identifier],
@@ -185,24 +176,15 @@
         self.set_config(setting_path, settings, type_="list")
         self.run_install()
 
-<<<<<<< HEAD
         if ledger_id == EthereumCrypto.identifier:
             diff = self.difference_to_fetched_agent(
-                "fetchai/coin_price_oracle:0.10.0", oracle_agent_name
+                "fetchai/coin_price_oracle:0.12.0", oracle_agent_name
             )
             assert (
                 diff == []
             ), "Difference between created and fetched project for files={}".format(
                 diff
             )
-=======
-        diff = self.difference_to_fetched_agent(
-            "fetchai/coin_price_oracle:0.12.0", oracle_agent_name
-        )
-        assert (
-            diff == []
-        ), "Difference between created and fetched project for files={}".format(diff)
->>>>>>> 60dd10bd
 
             # set erc20 address
             setting_path = (
@@ -226,17 +208,10 @@
 
         # add packages for oracle client agent
         self.set_agent_context(client_agent_name)
-<<<<<<< HEAD
-        self.add_item("connection", "fetchai/ledger:0.16.0")
-        self.add_item("connection", "fetchai/http_client:0.20.0")
-        self.set_config("agent.default_connection", "fetchai/ledger:0.16.0")
-        self.set_config("agent.default_ledger", ledger_id)
-=======
         self.add_item("connection", "fetchai/ledger:0.18.0")
         self.add_item("connection", "fetchai/http_client:0.22.0")
         self.set_config("agent.default_connection", "fetchai/ledger:0.18.0")
         self.set_config("agent.default_ledger", EthereumCrypto.identifier)
->>>>>>> 60dd10bd
         self.nested_set_config(
             "agent.required_ledgers",
             [FetchAICrypto.identifier, EthereumCrypto.identifier],
@@ -263,24 +238,15 @@
         setting_path = "vendor.fetchai.skills.simple_oracle_client.models.strategy.args.query_function"
         self.set_config(setting_path, query_function)
 
-<<<<<<< HEAD
         if ledger_id == EthereumCrypto.identifier:
             diff = self.difference_to_fetched_agent(
-                "fetchai/coin_price_oracle_client:0.7.0", client_agent_name
+                "fetchai/coin_price_oracle_client:0.9.0", client_agent_name
             )
             assert (
                 diff == []
             ), "Difference between created and fetched project for files={}".format(
                 diff
             )
-=======
-        diff = self.difference_to_fetched_agent(
-            "fetchai/coin_price_oracle_client:0.9.0", client_agent_name
-        )
-        assert (
-            diff == []
-        ), "Difference between created and fetched project for files={}".format(diff)
->>>>>>> 60dd10bd
 
             # set addresses *after* comparison with fetched agent!
             setting_path = "vendor.fetchai.skills.simple_oracle_client.models.strategy.args.erc20_address"
