# -*- coding: utf-8 -*-
# ------------------------------------------------------------------------------
#
#   Copyright 2018-2019 Fetch.AI Limited
#
#   Licensed under the Apache License, Version 2.0 (the "License");
#   you may not use this file except in compliance with the License.
#   You may obtain a copy of the License at
#
#       http://www.apache.org/licenses/LICENSE-2.0
#
#   Unless required by applicable law or agreed to in writing, software
#   distributed under the License is distributed on an "AS IS" BASIS,
#   WITHOUT WARRANTIES OR CONDITIONS OF ANY KIND, either express or implied.
#   See the License for the specific language governing permissions and
#   limitations under the License.
#
# ------------------------------------------------------------------------------

"""This module contains the tests for the FIPA protocol."""

import logging
from typing import Tuple, cast
from unittest import mock

import pytest

from aea.helpers.search.models import Constraint, ConstraintType, Description, Query
from aea.mail.base import Envelope

from packages.fetchai.protocols.fipa.dialogues import FIPADialogue, FIPADialogues
from packages.fetchai.protocols.fipa.message import FIPAMessage
from packages.fetchai.protocols.fipa.serialization import FIPASerializer

logger = logging.getLogger(__name__)


def test_fipa_cfp_serialization():
    """Test that the serialization for the 'fipa' protocol works."""
    query = Query([Constraint("something", ConstraintType(">", 1))])

    msg = FIPAMessage(
        message_id=0,
        dialogue_reference=(str(0), ""),
        target=0,
        performative=FIPAMessage.Performative.CFP,
        query=query,
    )
    msg_bytes = FIPASerializer().encode(msg)
    envelope = Envelope(
        to="receiver",
        sender="sender",
        protocol_id=FIPAMessage.protocol_id,
        message=msg_bytes,
    )
    envelope_bytes = envelope.encode()

    actual_envelope = Envelope.decode(envelope_bytes)
    expected_envelope = envelope
    assert expected_envelope == actual_envelope

    actual_msg = FIPASerializer().decode(actual_envelope.message)
    expected_msg = msg
    assert expected_msg == actual_msg

    msg.set("query", "not_supported_query")
    with pytest.raises(ValueError, match="Query type not supported:"):
        FIPASerializer().encode(msg)


def test_fipa_cfp_serialization_bytes():
    """Test that the serialization - deserialization for the 'fipa' protocol works."""
    query = b"Hello"
    msg = FIPAMessage(
        message_id=0,
        dialogue_reference=(str(0), ""),
        target=0,
        performative=FIPAMessage.Performative.CFP,
        query=query,
    )
    msg.counterparty = "sender"
    msg_bytes = FIPASerializer().encode(msg)
    envelope = Envelope(
        to="receiver",
        sender="sender",
        protocol_id=FIPAMessage.protocol_id,
        message=msg_bytes,
    )
    envelope_bytes = envelope.encode()

    actual_envelope = Envelope.decode(envelope_bytes)
    expected_envelope = envelope
    assert expected_envelope == actual_envelope

    actual_msg = FIPASerializer().decode(actual_envelope.message)
    actual_msg.counterparty = "sender"
    expected_msg = msg
    assert expected_msg == actual_msg

    deserialised_msg = FIPASerializer().decode(envelope.message)
    deserialised_msg.counterparty = "sender"
    assert msg.get("performative") == deserialised_msg.get("performative")


def test_fipa_propose_serialization():
    """Test that the serialization for the 'fipa' protocol works."""
    proposal = [
        Description({"foo1": 1, "bar1": 2}),
        Description({"foo2": 1, "bar2": 2}),
    ]
    msg = FIPAMessage(
        message_id=0,
        dialogue_reference=(str(0), ""),
        target=0,
        performative=FIPAMessage.Performative.PROPOSE,
        proposal=proposal,
    )
    msg_bytes = FIPASerializer().encode(msg)
    envelope = Envelope(
        to="receiver",
        sender="sender",
        protocol_id=FIPAMessage.protocol_id,
        message=msg_bytes,
    )
    envelope_bytes = envelope.encode()

    actual_envelope = Envelope.decode(envelope_bytes)
    expected_envelope = envelope
    assert expected_envelope == actual_envelope

    actual_msg = FIPASerializer().decode(actual_envelope.message)
    expected_msg = msg

    p1 = actual_msg.get("proposal")
    p2 = expected_msg.get("proposal")
    assert p1[0].values == p2[0].values
    assert p1[1].values == p2[1].values


def test_fipa_accept_serialization():
    """Test that the serialization for the 'fipa' protocol works."""
    msg = FIPAMessage(
        message_id=0,
        dialogue_reference=(str(0), ""),
        target=0,
        performative=FIPAMessage.Performative.ACCEPT,
    )
    msg.counterparty = "sender"
    msg_bytes = FIPASerializer().encode(msg)
    envelope = Envelope(
        to="receiver",
        sender="sender",
        protocol_id=FIPAMessage.protocol_id,
        message=msg_bytes,
    )
    envelope_bytes = envelope.encode()

    actual_envelope = Envelope.decode(envelope_bytes)
    expected_envelope = envelope
    assert expected_envelope == actual_envelope

    actual_msg = FIPASerializer().decode(actual_envelope.message)
    actual_msg.counterparty = "sender"
    expected_msg = msg
    assert expected_msg == actual_msg


def test_performative_match_accept():
    """Test the serialization - deserialization of the match_accept performative."""
    msg = FIPAMessage(
        message_id=0,
        dialogue_reference=(str(0), ""),
        target=1,
        performative=FIPAMessage.Performative.MATCH_ACCEPT,
    )
    msg_bytes = FIPASerializer().encode(msg)
    envelope = Envelope(
        to="receiver",
        sender="sender",
        protocol_id=FIPAMessage.protocol_id,
        message=msg_bytes,
    )
    msg.counterparty = "sender"
    envelope_bytes = envelope.encode()

    actual_envelope = Envelope.decode(envelope_bytes)
    expected_envelope = envelope
    assert expected_envelope == actual_envelope
    deserialised_msg = FIPASerializer().decode(envelope.message)
    assert msg.get("performative") == deserialised_msg.get("performative")


def test_performative_accept_with_inform():
    """Test the serialization - deserialization of the accept_with_address performative."""
    msg = FIPAMessage(
        message_id=0,
        dialogue_reference=(str(0), ""),
        target=1,
        performative=FIPAMessage.Performative.ACCEPT_W_INFORM,
        info={"address": "dummy_address"},
    )

    msg_bytes = FIPASerializer().encode(msg)
    envelope = Envelope(
        to="receiver",
        sender="sender",
        protocol_id=FIPAMessage.protocol_id,
        message=msg_bytes,
    )
    envelope_bytes = envelope.encode()

    actual_envelope = Envelope.decode(envelope_bytes)
    expected_envelope = envelope
    assert expected_envelope == actual_envelope
    deserialised_msg = FIPASerializer().decode(envelope.message)
    assert msg.get("performative") == deserialised_msg.get("performative")


def test_performative_match_accept_with_inform():
    """Test the serialization - deserialization of the match_accept_with_address performative."""
    msg = FIPAMessage(
        message_id=0,
        dialogue_reference=(str(0), ""),
        target=1,
        performative=FIPAMessage.Performative.MATCH_ACCEPT_W_INFORM,
        info={"address": "dummy_address", "signature": "my_signature"},
    )

    msg_bytes = FIPASerializer().encode(msg)
    envelope = Envelope(
        to="receiver",
        sender="sender",
        protocol_id=FIPAMessage.protocol_id,
        message=msg_bytes,
    )
    envelope_bytes = envelope.encode()

    actual_envelope = Envelope.decode(envelope_bytes)
    expected_envelope = envelope
    assert expected_envelope == actual_envelope
    deserialised_msg = FIPASerializer().decode(envelope.message)
    assert msg.get("performative") == deserialised_msg.get("performative")


def test_performative_inform():
    """Test the serialization-deserialization of the inform performative."""
    msg = FIPAMessage(
        message_id=0,
        dialogue_reference=(str(0), ""),
        target=1,
        performative=FIPAMessage.Performative.INFORM,
        info={"foo": "bar"},
    )

    msg_bytes = FIPASerializer().encode(msg)
    envelope = Envelope(
        to="receiver",
        sender="sender",
        protocol_id=FIPAMessage.protocol_id,
        message=msg_bytes,
    )
    envelope_bytes = envelope.encode()

    actual_envelope = Envelope.decode(envelope_bytes)
    expected_envelope = envelope
    assert expected_envelope == actual_envelope
    deserialised_msg = FIPASerializer().decode(envelope.message)
    assert msg.get("performative") == deserialised_msg.get("performative")


def test_unknown_performative():
    """Test that we raise an exception when the performative is unknown during check_consistency."""
    msg = FIPAMessage(message_id=0,
                      dialogue_reference=(str(0), ''),
                      target=1,
                      performative=FIPAMessage.Performative.ACCEPT)
    with mock.patch.object(FIPAMessage.Performative, "__eq__", return_value=False):
        assert not msg.check_consistency()


def test_performative_string_value():
    """Test the string value of the performatives."""
    assert str(FIPAMessage.Performative.CFP) == "cfp", "The str value must be cfp"
    assert (
        str(FIPAMessage.Performative.PROPOSE) == "propose"
    ), "The str value must be propose"
    assert (
        str(FIPAMessage.Performative.DECLINE) == "decline"
    ), "The str value must be decline"
    assert (
        str(FIPAMessage.Performative.ACCEPT) == "accept"
    ), "The str value must be accept"
    assert (
        str(FIPAMessage.Performative.MATCH_ACCEPT) == "match_accept"
    ), "The str value must be match_accept"
    assert (
        str(FIPAMessage.Performative.ACCEPT_W_INFORM) == "accept_w_inform"
    ), "The str value must be accept_w_inform"
    assert (
        str(FIPAMessage.Performative.MATCH_ACCEPT_W_INFORM) == "match_accept_w_inform"
    ), "The str value must be match_accept_w_inform"
    assert (
        str(FIPAMessage.Performative.INFORM) == "inform"
    ), "The str value must be inform"


def test_fipa_encoding_unknown_performative():
    """Test that we raise an exception when the performative is unknown during encoding."""
    msg = FIPAMessage(
        message_id=0,
        dialogue_reference=(str(0), ""),
        target=1,
        performative=FIPAMessage.Performative.ACCEPT,
    )

    with pytest.raises(ValueError, match="Performative not valid:"):
        with mock.patch.object(FIPAMessage.Performative, "__eq__", return_value=False):
            FIPASerializer().encode(msg)


def test_fipa_decoding_unknown_performative():
    """Test that we raise an exception when the performative is unknown during decoding."""
    msg = FIPAMessage(
        message_id=0,
        dialogue_reference=(str(0), ""),
        target=1,
        performative=FIPAMessage.Performative.ACCEPT,
    )

    encoded_msg = FIPASerializer().encode(msg)
    with pytest.raises(ValueError, match="Performative not valid:"):
        with mock.patch.object(FIPAMessage.Performative, "__eq__", return_value=False):
            FIPASerializer().decode(encoded_msg)


<<<<<<< HEAD
def test_dialogues():
    """Test the dialogues model."""
    dialogues = FIPADialogues()
    result = dialogues.create_self_initiated(
        dialogue_starter_addr="starter",
        dialogue_opponent_addr="opponent",
        is_seller=True,
    )
    assert isinstance(result, FIPADialogue)
    result = dialogues.create_opponent_initiated(
        dialogue_opponent_addr="opponent",
        dialogue_reference=(str(0), ""),
        is_seller=False,
    )
    assert isinstance(result, FIPADialogue)
    assert result.role == FIPADialogue.AgentRole.BUYER
    assert dialogues.dialogue_stats is not None
    dialogues.dialogue_stats.add_dialogue_endstate(
        FIPADialogue.EndState.SUCCESSFUL, is_self_initiated=True
    )
    dialogues.dialogue_stats.add_dialogue_endstate(
        FIPADialogue.EndState.DECLINED_CFP, is_self_initiated=False
    )
    assert dialogues.dialogue_stats.self_initiated == {
        FIPADialogue.EndState.SUCCESSFUL: 1,
        FIPADialogue.EndState.DECLINED_PROPOSE: 0,
        FIPADialogue.EndState.DECLINED_ACCEPT: 0,
        FIPADialogue.EndState.DECLINED_CFP: 0,
    }
    assert dialogues.dialogue_stats.other_initiated == {
        FIPADialogue.EndState.SUCCESSFUL: 0,
        FIPADialogue.EndState.DECLINED_PROPOSE: 0,
        FIPADialogue.EndState.DECLINED_ACCEPT: 0,
        FIPADialogue.EndState.DECLINED_CFP: 1,
    }
=======
class Test_dialogues:
    """Tests dialogues model from the packages protocols fipa."""

    @classmethod
    def setup_class(cls):
        """Set up the test."""
        cls.client_dialogues = FIPADialogues()
        cls.seller_dialogues = FIPADialogues()
        cls.client_addr = "client"
        cls.seller_addr = "seller"

    def test_create_self_initiated(self):
        """Test the self initialisation of a dialogue."""
        result = self.client_dialogues.create_self_initiated(dialogue_starter_addr=self.client_addr,
                                                             dialogue_opponent_addr=self.seller_addr,
                                                             is_seller=True)
        assert isinstance(result, FIPADialogue)
        assert result.role == FIPADialogue.AgentRole.SELLER, "The role must be seller."

    def test_create_opponent_initiated(self):
        """Test the opponent initialisation of a dialogue."""
        result = self.client_dialogues.create_opponent_initiated(dialogue_opponent_addr=self.seller_addr,
                                                                 dialogue_reference=(str(0), ''),
                                                                 is_seller=False)
        assert isinstance(result, FIPADialogue)
        assert result.role == FIPADialogue.AgentRole.BUYER

    def test_dialogue_endstates(self):
        """Test the end states of a dialogue."""
        assert self.client_dialogues.dialogue_stats is not None
        self.client_dialogues.dialogue_stats.add_dialogue_endstate(FIPADialogue.EndState.SUCCESSFUL, is_self_initiated=True)
        self.client_dialogues.dialogue_stats.add_dialogue_endstate(FIPADialogue.EndState.DECLINED_CFP, is_self_initiated=False)
        assert self.client_dialogues.dialogue_stats.self_initiated == {FIPADialogue.EndState.SUCCESSFUL: 1,
                                                                       FIPADialogue.EndState.DECLINED_PROPOSE: 0,
                                                                       FIPADialogue.EndState.DECLINED_ACCEPT: 0,
                                                                       FIPADialogue.EndState.DECLINED_CFP: 0}
        assert self.client_dialogues.dialogue_stats.other_initiated == {FIPADialogue.EndState.SUCCESSFUL: 0,
                                                                        FIPADialogue.EndState.DECLINED_PROPOSE: 0,
                                                                        FIPADialogue.EndState.DECLINED_ACCEPT: 0,
                                                                        FIPADialogue.EndState.DECLINED_CFP: 1}
        assert self.client_dialogues.dialogues_as_seller is not None

    def test_dialogues_self_initiated_no_seller(self):
        """Test an end to end scenario of client-seller dialogue."""
        # Initialise a dialogue
        client_dialogue = self.client_dialogues.create_self_initiated(dialogue_opponent_addr=self.seller_addr,
                                                                      dialogue_starter_addr=self.client_addr,
                                                                      is_seller=False)

        # Register the dialogue to the dictionary of dialogues.
        self.client_dialogues.dialogues[client_dialogue.dialogue_label] = cast(FIPADialogue, client_dialogue)

        # Send a message to the seller.
        cfp_msg = FIPAMessage(message_id=1,
                              dialogue_reference=client_dialogue.dialogue_label.dialogue_reference,
                              target=0,
                              performative=FIPAMessage.Performative.CFP,
                              query=None)
        cfp_msg.counterparty = self.client_addr

        # Checking that I cannot retrieve the dialogue.
        retrieved_dialogue = self.client_dialogues.is_belonging_to_registered_dialogue(cfp_msg, "client")
        assert not retrieved_dialogue, "Should not belong to registered dialogue"

        # Checking the value error when we are trying to retrieve an un-existing dialogue.
        with pytest.raises(ValueError, match='Should have found dialogue.'):
            self.client_dialogues.get_dialogue(cfp_msg, self.client_addr)

        # Extends the outgoing list of messages.
        client_dialogue.outgoing_extend(cfp_msg)

        # Creates a new dialogue for the seller side based on the income message.
        seller_dialogue = self.seller_dialogues.create_opponent_initiated(dialogue_opponent_addr=cfp_msg.counterparty,
                                                                          dialogue_reference=cfp_msg.dialogue_reference,
                                                                          is_seller=True)

        # Register the dialogue to the dictionary of dialogues.
        self.seller_dialogues.dialogues[seller_dialogue.dialogue_label] = cast(FIPADialogue, seller_dialogue)

        # Extend the incoming list of messages.
        seller_dialogue.incoming_extend(cfp_msg)

        # Check that both fields in the dialogue_reference are set.
        last_msg = seller_dialogue.last_incoming_message
        assert last_msg == cfp_msg, "The messages must be equal"
        dialogue_reference = cast(Tuple[str, str], last_msg.body.get("dialogue_reference"))
        assert dialogue_reference[0] != "" and dialogue_reference[1] == "", \
            "The dialogue_reference is not set correctly."

        # Checks if the message we received is permitted for a new dialogue or if it is a registered dialogue.
        assert self.seller_dialogues.is_permitted_for_new_dialogue(seller_dialogue.last_incoming_message), \
            "Should be permitted since the first incoming msg is CFP"

        # Generate a proposal message to send to the client.
        proposal = [
            Description({"foo1": 1, "bar1": 2}),
            Description({"foo2": 1, "bar2": 2}),
        ]
        message_id = cfp_msg.message_id + 1
        target = cfp_msg.message_id
        proposal_msg = FIPAMessage(message_id=message_id,
                                   dialogue_reference=seller_dialogue.dialogue_label.dialogue_reference,
                                   target=target,
                                   performative=FIPAMessage.Performative.PROPOSE,
                                   proposal=proposal)
        proposal_msg.counterparty = self.seller_addr

        # Extends the outgoing list of messages.
        seller_dialogue.outgoing_extend(proposal_msg)

        # Client received the message and we extend the incoming messages list.
        client_dialogue.incoming_extend(proposal_msg)

        # Check that both fields in the dialogue_reference are set.
        last_msg = client_dialogue.last_incoming_message
        assert last_msg == proposal_msg, "The two messages must be equal."
        dialogue_reference = cast(Tuple[str, str], last_msg.body.get("dialogue_reference"))
        assert dialogue_reference[0] != "" and dialogue_reference[1] != "", "The dialogue_reference is not setup properly."

        assert not self.client_dialogues.is_permitted_for_new_dialogue(client_dialogue.last_incoming_message),\
            "Should not be permitted since we registered the cfp message."

        response = self.client_dialogues.is_belonging_to_registered_dialogue(proposal_msg, agent_addr=self.client_addr)
        assert response, "We expect the response from the function to be true."

        # Retrieve the dialogue based on the received message.
        retrieved_dialogue = self.client_dialogues.get_dialogue(proposal_msg, self.client_addr)
        assert retrieved_dialogue.dialogue_label is not None

        # Create an accept_w_inform message to send seller.
        message_id = proposal_msg.message_id + 1
        target = proposal_msg.message_id
        accept_msg = FIPAMessage(message_id=message_id,
                                 dialogue_reference=client_dialogue.dialogue_label.dialogue_reference,
                                 target=target,
                                 performative=FIPAMessage.Performative.ACCEPT_W_INFORM,
                                 info={"address": "dummy_address"})
        accept_msg.counterparty = self.client_addr

        # Adds the message to the client outgoing list.
        client_dialogue.outgoing_extend(accept_msg)
        # Adds the message to the seller incoming message list.
        seller_dialogue.incoming_extend(accept_msg)
        # Check if this message is registered to a dialogue.
        response = self.seller_dialogues.is_belonging_to_registered_dialogue(accept_msg, agent_addr=self.seller_addr)
        assert response, "We expect the response from the function to be true."

        retrieved_dialogue = self.seller_dialogues.get_dialogue(accept_msg, self.seller_addr)
        assert retrieved_dialogue.dialogue_label in self.seller_dialogues.dialogues

    def test_dialogues_self_initiated_is_seller(self):
        """Test an end to end scenario of seller-client dialogue."""
        # Initialise a dialogue
        seller_dialogue = self.seller_dialogues.create_self_initiated(dialogue_opponent_addr=self.client_addr,
                                                                      dialogue_starter_addr=self.seller_addr,
                                                                      is_seller=True)

        # Register the dialogue to the dictionary of dialogues.
        self.seller_dialogues.dialogues[seller_dialogue.dialogue_label] = cast(FIPADialogue, seller_dialogue)

        # Send a message to the client.
        cfp_msg = FIPAMessage(message_id=1,
                              dialogue_reference=seller_dialogue.dialogue_label.dialogue_reference,
                              target=0,
                              performative=FIPAMessage.Performative.CFP,
                              query=None)
        cfp_msg.counterparty = self.seller_addr

        seller_dialogue.outgoing_extend(cfp_msg)

        # Creates a new dialogue for the client side based on the income message.
        client_dialogue = self.client_dialogues.create_opponent_initiated(dialogue_opponent_addr=cfp_msg.counterparty,
                                                                          dialogue_reference=cfp_msg.dialogue_reference,
                                                                          is_seller=False)

        # Register the dialogue to the dictionary of dialogues.
        self.client_dialogues.dialogues[client_dialogue.dialogue_label] = cast(FIPADialogue, client_dialogue)

        # Extend the incoming list of messages.
        client_dialogue.incoming_extend(cfp_msg)

        # Checks if the message we received is permitted for a new dialogue or if it is a registered dialogue.
        assert self.client_dialogues.is_permitted_for_new_dialogue(client_dialogue.last_incoming_message), \
            "Should be permitted since the first incoming msg is CFP"

        # Generate a proposal message to send to the seller.
        proposal = [
            Description({"foo1": 1, "bar1": 2}),
            Description({"foo2": 1, "bar2": 2}),
        ]
        message_id = cfp_msg.message_id + 1
        target = cfp_msg.message_id
        proposal_msg = FIPAMessage(message_id=message_id,
                                   dialogue_reference=client_dialogue.dialogue_label.dialogue_reference,
                                   target=target,
                                   performative=FIPAMessage.Performative.PROPOSE,
                                   proposal=proposal)
        proposal_msg.counterparty = self.client_addr

        # Extends the outgoing list of messages.
        client_dialogue.outgoing_extend(proposal_msg)

        # Seller received the message and we extend the incoming messages list.
        seller_dialogue.incoming_extend(proposal_msg)

        assert not self.seller_dialogues.is_permitted_for_new_dialogue(seller_dialogue.last_incoming_message), \
            "Should not be permitted since we registered the cfp message."

        response = self.seller_dialogues.is_belonging_to_registered_dialogue(proposal_msg, agent_addr=self.seller_addr)
        assert response, "We expect the response from the function to be true."

        # Test the self_initiated_dialogue explicitly
        message_id = proposal_msg.message_id + 1
        target = proposal_msg.message_id
        accept_msg = FIPAMessage(message_id=message_id,
                                 dialogue_reference=seller_dialogue.dialogue_label.dialogue_reference,
                                 target=target,
                                 performative=FIPAMessage.Performative.ACCEPT_W_INFORM,
                                 info={"address": "dummy_address"})
        accept_msg.counterparty = self.client_addr

        # Adds the message to the client outgoing list.
        seller_dialogue.outgoing_extend(accept_msg)
        # Adds the message to the seller incoming message list.
        client_dialogue.incoming_extend(accept_msg)
        # Check if this message is registered to a dialogue.
        response = self.seller_dialogues.is_belonging_to_registered_dialogue(accept_msg, agent_addr=self.seller_addr)
        assert not response, "We expect the response from the function to be true."
>>>>>>> a921f053
<|MERGE_RESOLUTION|>--- conflicted
+++ resolved
@@ -270,10 +270,12 @@
 
 def test_unknown_performative():
     """Test that we raise an exception when the performative is unknown during check_consistency."""
-    msg = FIPAMessage(message_id=0,
-                      dialogue_reference=(str(0), ''),
-                      target=1,
-                      performative=FIPAMessage.Performative.ACCEPT)
+    msg = FIPAMessage(
+        message_id=0,
+        dialogue_reference=(str(0), ""),
+        target=1,
+        performative=FIPAMessage.Performative.ACCEPT,
+    )
     with mock.patch.object(FIPAMessage.Performative, "__eq__", return_value=False):
         assert not msg.check_consistency()
 
@@ -333,43 +335,6 @@
             FIPASerializer().decode(encoded_msg)
 
 
-<<<<<<< HEAD
-def test_dialogues():
-    """Test the dialogues model."""
-    dialogues = FIPADialogues()
-    result = dialogues.create_self_initiated(
-        dialogue_starter_addr="starter",
-        dialogue_opponent_addr="opponent",
-        is_seller=True,
-    )
-    assert isinstance(result, FIPADialogue)
-    result = dialogues.create_opponent_initiated(
-        dialogue_opponent_addr="opponent",
-        dialogue_reference=(str(0), ""),
-        is_seller=False,
-    )
-    assert isinstance(result, FIPADialogue)
-    assert result.role == FIPADialogue.AgentRole.BUYER
-    assert dialogues.dialogue_stats is not None
-    dialogues.dialogue_stats.add_dialogue_endstate(
-        FIPADialogue.EndState.SUCCESSFUL, is_self_initiated=True
-    )
-    dialogues.dialogue_stats.add_dialogue_endstate(
-        FIPADialogue.EndState.DECLINED_CFP, is_self_initiated=False
-    )
-    assert dialogues.dialogue_stats.self_initiated == {
-        FIPADialogue.EndState.SUCCESSFUL: 1,
-        FIPADialogue.EndState.DECLINED_PROPOSE: 0,
-        FIPADialogue.EndState.DECLINED_ACCEPT: 0,
-        FIPADialogue.EndState.DECLINED_CFP: 0,
-    }
-    assert dialogues.dialogue_stats.other_initiated == {
-        FIPADialogue.EndState.SUCCESSFUL: 0,
-        FIPADialogue.EndState.DECLINED_PROPOSE: 0,
-        FIPADialogue.EndState.DECLINED_ACCEPT: 0,
-        FIPADialogue.EndState.DECLINED_CFP: 1,
-    }
-=======
 class Test_dialogues:
     """Tests dialogues model from the packages protocols fipa."""
 
@@ -383,71 +348,95 @@
 
     def test_create_self_initiated(self):
         """Test the self initialisation of a dialogue."""
-        result = self.client_dialogues.create_self_initiated(dialogue_starter_addr=self.client_addr,
-                                                             dialogue_opponent_addr=self.seller_addr,
-                                                             is_seller=True)
+        result = self.client_dialogues.create_self_initiated(
+            dialogue_starter_addr=self.client_addr,
+            dialogue_opponent_addr=self.seller_addr,
+            is_seller=True,
+        )
         assert isinstance(result, FIPADialogue)
         assert result.role == FIPADialogue.AgentRole.SELLER, "The role must be seller."
 
     def test_create_opponent_initiated(self):
         """Test the opponent initialisation of a dialogue."""
-        result = self.client_dialogues.create_opponent_initiated(dialogue_opponent_addr=self.seller_addr,
-                                                                 dialogue_reference=(str(0), ''),
-                                                                 is_seller=False)
+        result = self.client_dialogues.create_opponent_initiated(
+            dialogue_opponent_addr=self.seller_addr,
+            dialogue_reference=(str(0), ""),
+            is_seller=False,
+        )
         assert isinstance(result, FIPADialogue)
         assert result.role == FIPADialogue.AgentRole.BUYER
 
     def test_dialogue_endstates(self):
         """Test the end states of a dialogue."""
         assert self.client_dialogues.dialogue_stats is not None
-        self.client_dialogues.dialogue_stats.add_dialogue_endstate(FIPADialogue.EndState.SUCCESSFUL, is_self_initiated=True)
-        self.client_dialogues.dialogue_stats.add_dialogue_endstate(FIPADialogue.EndState.DECLINED_CFP, is_self_initiated=False)
-        assert self.client_dialogues.dialogue_stats.self_initiated == {FIPADialogue.EndState.SUCCESSFUL: 1,
-                                                                       FIPADialogue.EndState.DECLINED_PROPOSE: 0,
-                                                                       FIPADialogue.EndState.DECLINED_ACCEPT: 0,
-                                                                       FIPADialogue.EndState.DECLINED_CFP: 0}
-        assert self.client_dialogues.dialogue_stats.other_initiated == {FIPADialogue.EndState.SUCCESSFUL: 0,
-                                                                        FIPADialogue.EndState.DECLINED_PROPOSE: 0,
-                                                                        FIPADialogue.EndState.DECLINED_ACCEPT: 0,
-                                                                        FIPADialogue.EndState.DECLINED_CFP: 1}
+        self.client_dialogues.dialogue_stats.add_dialogue_endstate(
+            FIPADialogue.EndState.SUCCESSFUL, is_self_initiated=True
+        )
+        self.client_dialogues.dialogue_stats.add_dialogue_endstate(
+            FIPADialogue.EndState.DECLINED_CFP, is_self_initiated=False
+        )
+        assert self.client_dialogues.dialogue_stats.self_initiated == {
+            FIPADialogue.EndState.SUCCESSFUL: 1,
+            FIPADialogue.EndState.DECLINED_PROPOSE: 0,
+            FIPADialogue.EndState.DECLINED_ACCEPT: 0,
+            FIPADialogue.EndState.DECLINED_CFP: 0,
+        }
+        assert self.client_dialogues.dialogue_stats.other_initiated == {
+            FIPADialogue.EndState.SUCCESSFUL: 0,
+            FIPADialogue.EndState.DECLINED_PROPOSE: 0,
+            FIPADialogue.EndState.DECLINED_ACCEPT: 0,
+            FIPADialogue.EndState.DECLINED_CFP: 1,
+        }
         assert self.client_dialogues.dialogues_as_seller is not None
 
     def test_dialogues_self_initiated_no_seller(self):
         """Test an end to end scenario of client-seller dialogue."""
         # Initialise a dialogue
-        client_dialogue = self.client_dialogues.create_self_initiated(dialogue_opponent_addr=self.seller_addr,
-                                                                      dialogue_starter_addr=self.client_addr,
-                                                                      is_seller=False)
+        client_dialogue = self.client_dialogues.create_self_initiated(
+            dialogue_opponent_addr=self.seller_addr,
+            dialogue_starter_addr=self.client_addr,
+            is_seller=False,
+        )
 
         # Register the dialogue to the dictionary of dialogues.
-        self.client_dialogues.dialogues[client_dialogue.dialogue_label] = cast(FIPADialogue, client_dialogue)
+        self.client_dialogues.dialogues[client_dialogue.dialogue_label] = cast(
+            FIPADialogue, client_dialogue
+        )
 
         # Send a message to the seller.
-        cfp_msg = FIPAMessage(message_id=1,
-                              dialogue_reference=client_dialogue.dialogue_label.dialogue_reference,
-                              target=0,
-                              performative=FIPAMessage.Performative.CFP,
-                              query=None)
+        cfp_msg = FIPAMessage(
+            message_id=1,
+            dialogue_reference=client_dialogue.dialogue_label.dialogue_reference,
+            target=0,
+            performative=FIPAMessage.Performative.CFP,
+            query=None,
+        )
         cfp_msg.counterparty = self.client_addr
 
         # Checking that I cannot retrieve the dialogue.
-        retrieved_dialogue = self.client_dialogues.is_belonging_to_registered_dialogue(cfp_msg, "client")
+        retrieved_dialogue = self.client_dialogues.is_belonging_to_registered_dialogue(
+            cfp_msg, "client"
+        )
         assert not retrieved_dialogue, "Should not belong to registered dialogue"
 
         # Checking the value error when we are trying to retrieve an un-existing dialogue.
-        with pytest.raises(ValueError, match='Should have found dialogue.'):
+        with pytest.raises(ValueError, match="Should have found dialogue."):
             self.client_dialogues.get_dialogue(cfp_msg, self.client_addr)
 
         # Extends the outgoing list of messages.
         client_dialogue.outgoing_extend(cfp_msg)
 
         # Creates a new dialogue for the seller side based on the income message.
-        seller_dialogue = self.seller_dialogues.create_opponent_initiated(dialogue_opponent_addr=cfp_msg.counterparty,
-                                                                          dialogue_reference=cfp_msg.dialogue_reference,
-                                                                          is_seller=True)
+        seller_dialogue = self.seller_dialogues.create_opponent_initiated(
+            dialogue_opponent_addr=cfp_msg.counterparty,
+            dialogue_reference=cfp_msg.dialogue_reference,
+            is_seller=True,
+        )
 
         # Register the dialogue to the dictionary of dialogues.
-        self.seller_dialogues.dialogues[seller_dialogue.dialogue_label] = cast(FIPADialogue, seller_dialogue)
+        self.seller_dialogues.dialogues[seller_dialogue.dialogue_label] = cast(
+            FIPADialogue, seller_dialogue
+        )
 
         # Extend the incoming list of messages.
         seller_dialogue.incoming_extend(cfp_msg)
@@ -455,13 +444,17 @@
         # Check that both fields in the dialogue_reference are set.
         last_msg = seller_dialogue.last_incoming_message
         assert last_msg == cfp_msg, "The messages must be equal"
-        dialogue_reference = cast(Tuple[str, str], last_msg.body.get("dialogue_reference"))
-        assert dialogue_reference[0] != "" and dialogue_reference[1] == "", \
-            "The dialogue_reference is not set correctly."
+        dialogue_reference = cast(
+            Tuple[str, str], last_msg.body.get("dialogue_reference")
+        )
+        assert (
+            dialogue_reference[0] != "" and dialogue_reference[1] == ""
+        ), "The dialogue_reference is not set correctly."
 
         # Checks if the message we received is permitted for a new dialogue or if it is a registered dialogue.
-        assert self.seller_dialogues.is_permitted_for_new_dialogue(seller_dialogue.last_incoming_message), \
-            "Should be permitted since the first incoming msg is CFP"
+        assert self.seller_dialogues.is_permitted_for_new_dialogue(
+            seller_dialogue.last_incoming_message
+        ), "Should be permitted since the first incoming msg is CFP"
 
         # Generate a proposal message to send to the client.
         proposal = [
@@ -470,11 +463,13 @@
         ]
         message_id = cfp_msg.message_id + 1
         target = cfp_msg.message_id
-        proposal_msg = FIPAMessage(message_id=message_id,
-                                   dialogue_reference=seller_dialogue.dialogue_label.dialogue_reference,
-                                   target=target,
-                                   performative=FIPAMessage.Performative.PROPOSE,
-                                   proposal=proposal)
+        proposal_msg = FIPAMessage(
+            message_id=message_id,
+            dialogue_reference=seller_dialogue.dialogue_label.dialogue_reference,
+            target=target,
+            performative=FIPAMessage.Performative.PROPOSE,
+            proposal=proposal,
+        )
         proposal_msg.counterparty = self.seller_addr
 
         # Extends the outgoing list of messages.
@@ -486,27 +481,38 @@
         # Check that both fields in the dialogue_reference are set.
         last_msg = client_dialogue.last_incoming_message
         assert last_msg == proposal_msg, "The two messages must be equal."
-        dialogue_reference = cast(Tuple[str, str], last_msg.body.get("dialogue_reference"))
-        assert dialogue_reference[0] != "" and dialogue_reference[1] != "", "The dialogue_reference is not setup properly."
-
-        assert not self.client_dialogues.is_permitted_for_new_dialogue(client_dialogue.last_incoming_message),\
-            "Should not be permitted since we registered the cfp message."
-
-        response = self.client_dialogues.is_belonging_to_registered_dialogue(proposal_msg, agent_addr=self.client_addr)
+        dialogue_reference = cast(
+            Tuple[str, str], last_msg.body.get("dialogue_reference")
+        )
+        assert (
+            dialogue_reference[0] != "" and dialogue_reference[1] != ""
+        ), "The dialogue_reference is not setup properly."
+
+        assert not self.client_dialogues.is_permitted_for_new_dialogue(
+            client_dialogue.last_incoming_message
+        ), "Should not be permitted since we registered the cfp message."
+
+        response = self.client_dialogues.is_belonging_to_registered_dialogue(
+            proposal_msg, agent_addr=self.client_addr
+        )
         assert response, "We expect the response from the function to be true."
 
         # Retrieve the dialogue based on the received message.
-        retrieved_dialogue = self.client_dialogues.get_dialogue(proposal_msg, self.client_addr)
+        retrieved_dialogue = self.client_dialogues.get_dialogue(
+            proposal_msg, self.client_addr
+        )
         assert retrieved_dialogue.dialogue_label is not None
 
         # Create an accept_w_inform message to send seller.
         message_id = proposal_msg.message_id + 1
         target = proposal_msg.message_id
-        accept_msg = FIPAMessage(message_id=message_id,
-                                 dialogue_reference=client_dialogue.dialogue_label.dialogue_reference,
-                                 target=target,
-                                 performative=FIPAMessage.Performative.ACCEPT_W_INFORM,
-                                 info={"address": "dummy_address"})
+        accept_msg = FIPAMessage(
+            message_id=message_id,
+            dialogue_reference=client_dialogue.dialogue_label.dialogue_reference,
+            target=target,
+            performative=FIPAMessage.Performative.ACCEPT_W_INFORM,
+            info={"address": "dummy_address"},
+        )
         accept_msg.counterparty = self.client_addr
 
         # Adds the message to the client outgoing list.
@@ -514,46 +520,61 @@
         # Adds the message to the seller incoming message list.
         seller_dialogue.incoming_extend(accept_msg)
         # Check if this message is registered to a dialogue.
-        response = self.seller_dialogues.is_belonging_to_registered_dialogue(accept_msg, agent_addr=self.seller_addr)
+        response = self.seller_dialogues.is_belonging_to_registered_dialogue(
+            accept_msg, agent_addr=self.seller_addr
+        )
         assert response, "We expect the response from the function to be true."
 
-        retrieved_dialogue = self.seller_dialogues.get_dialogue(accept_msg, self.seller_addr)
+        retrieved_dialogue = self.seller_dialogues.get_dialogue(
+            accept_msg, self.seller_addr
+        )
         assert retrieved_dialogue.dialogue_label in self.seller_dialogues.dialogues
 
     def test_dialogues_self_initiated_is_seller(self):
         """Test an end to end scenario of seller-client dialogue."""
         # Initialise a dialogue
-        seller_dialogue = self.seller_dialogues.create_self_initiated(dialogue_opponent_addr=self.client_addr,
-                                                                      dialogue_starter_addr=self.seller_addr,
-                                                                      is_seller=True)
+        seller_dialogue = self.seller_dialogues.create_self_initiated(
+            dialogue_opponent_addr=self.client_addr,
+            dialogue_starter_addr=self.seller_addr,
+            is_seller=True,
+        )
 
         # Register the dialogue to the dictionary of dialogues.
-        self.seller_dialogues.dialogues[seller_dialogue.dialogue_label] = cast(FIPADialogue, seller_dialogue)
+        self.seller_dialogues.dialogues[seller_dialogue.dialogue_label] = cast(
+            FIPADialogue, seller_dialogue
+        )
 
         # Send a message to the client.
-        cfp_msg = FIPAMessage(message_id=1,
-                              dialogue_reference=seller_dialogue.dialogue_label.dialogue_reference,
-                              target=0,
-                              performative=FIPAMessage.Performative.CFP,
-                              query=None)
+        cfp_msg = FIPAMessage(
+            message_id=1,
+            dialogue_reference=seller_dialogue.dialogue_label.dialogue_reference,
+            target=0,
+            performative=FIPAMessage.Performative.CFP,
+            query=None,
+        )
         cfp_msg.counterparty = self.seller_addr
 
         seller_dialogue.outgoing_extend(cfp_msg)
 
         # Creates a new dialogue for the client side based on the income message.
-        client_dialogue = self.client_dialogues.create_opponent_initiated(dialogue_opponent_addr=cfp_msg.counterparty,
-                                                                          dialogue_reference=cfp_msg.dialogue_reference,
-                                                                          is_seller=False)
+        client_dialogue = self.client_dialogues.create_opponent_initiated(
+            dialogue_opponent_addr=cfp_msg.counterparty,
+            dialogue_reference=cfp_msg.dialogue_reference,
+            is_seller=False,
+        )
 
         # Register the dialogue to the dictionary of dialogues.
-        self.client_dialogues.dialogues[client_dialogue.dialogue_label] = cast(FIPADialogue, client_dialogue)
+        self.client_dialogues.dialogues[client_dialogue.dialogue_label] = cast(
+            FIPADialogue, client_dialogue
+        )
 
         # Extend the incoming list of messages.
         client_dialogue.incoming_extend(cfp_msg)
 
         # Checks if the message we received is permitted for a new dialogue or if it is a registered dialogue.
-        assert self.client_dialogues.is_permitted_for_new_dialogue(client_dialogue.last_incoming_message), \
-            "Should be permitted since the first incoming msg is CFP"
+        assert self.client_dialogues.is_permitted_for_new_dialogue(
+            client_dialogue.last_incoming_message
+        ), "Should be permitted since the first incoming msg is CFP"
 
         # Generate a proposal message to send to the seller.
         proposal = [
@@ -562,11 +583,13 @@
         ]
         message_id = cfp_msg.message_id + 1
         target = cfp_msg.message_id
-        proposal_msg = FIPAMessage(message_id=message_id,
-                                   dialogue_reference=client_dialogue.dialogue_label.dialogue_reference,
-                                   target=target,
-                                   performative=FIPAMessage.Performative.PROPOSE,
-                                   proposal=proposal)
+        proposal_msg = FIPAMessage(
+            message_id=message_id,
+            dialogue_reference=client_dialogue.dialogue_label.dialogue_reference,
+            target=target,
+            performative=FIPAMessage.Performative.PROPOSE,
+            proposal=proposal,
+        )
         proposal_msg.counterparty = self.client_addr
 
         # Extends the outgoing list of messages.
@@ -575,20 +598,25 @@
         # Seller received the message and we extend the incoming messages list.
         seller_dialogue.incoming_extend(proposal_msg)
 
-        assert not self.seller_dialogues.is_permitted_for_new_dialogue(seller_dialogue.last_incoming_message), \
-            "Should not be permitted since we registered the cfp message."
-
-        response = self.seller_dialogues.is_belonging_to_registered_dialogue(proposal_msg, agent_addr=self.seller_addr)
+        assert not self.seller_dialogues.is_permitted_for_new_dialogue(
+            seller_dialogue.last_incoming_message
+        ), "Should not be permitted since we registered the cfp message."
+
+        response = self.seller_dialogues.is_belonging_to_registered_dialogue(
+            proposal_msg, agent_addr=self.seller_addr
+        )
         assert response, "We expect the response from the function to be true."
 
         # Test the self_initiated_dialogue explicitly
         message_id = proposal_msg.message_id + 1
         target = proposal_msg.message_id
-        accept_msg = FIPAMessage(message_id=message_id,
-                                 dialogue_reference=seller_dialogue.dialogue_label.dialogue_reference,
-                                 target=target,
-                                 performative=FIPAMessage.Performative.ACCEPT_W_INFORM,
-                                 info={"address": "dummy_address"})
+        accept_msg = FIPAMessage(
+            message_id=message_id,
+            dialogue_reference=seller_dialogue.dialogue_label.dialogue_reference,
+            target=target,
+            performative=FIPAMessage.Performative.ACCEPT_W_INFORM,
+            info={"address": "dummy_address"},
+        )
         accept_msg.counterparty = self.client_addr
 
         # Adds the message to the client outgoing list.
@@ -596,6 +624,7 @@
         # Adds the message to the seller incoming message list.
         client_dialogue.incoming_extend(accept_msg)
         # Check if this message is registered to a dialogue.
-        response = self.seller_dialogues.is_belonging_to_registered_dialogue(accept_msg, agent_addr=self.seller_addr)
-        assert not response, "We expect the response from the function to be true."
->>>>>>> a921f053
+        response = self.seller_dialogues.is_belonging_to_registered_dialogue(
+            accept_msg, agent_addr=self.seller_addr
+        )
+        assert not response, "We expect the response from the function to be true."