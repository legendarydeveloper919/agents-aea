# -*- coding: utf-8 -*-
# ------------------------------------------------------------------------------
#
#   Copyright 2018-2019 Fetch.AI Limited
#
#   Licensed under the Apache License, Version 2.0 (the "License");
#   you may not use this file except in compliance with the License.
#   You may obtain a copy of the License at
#
#       http://www.apache.org/licenses/LICENSE-2.0
#
#   Unless required by applicable law or agreed to in writing, software
#   distributed under the License is distributed on an "AS IS" BASIS,
#   WITHOUT WARRANTIES OR CONDITIONS OF ANY KIND, either express or implied.
#   See the License for the specific language governing permissions and
#   limitations under the License.
#
# ------------------------------------------------------------------------------
# flake8: noqa
# type: ignore
# pylint: skip-file
# To update; run: vulture aea --exclude "*_pb2.py" --make-whitelist > tests/whitelist.py
_.dependencies_highest_version  # unused property (aea/aea_builder.py:116)
_.set_search_service_address  # unused method (aea/aea_builder.py:484)
_.remove_private_key  # unused method (aea/aea_builder.py:580)
_.add_component_instance  # unused method (aea/aea_builder.py:643)
_.set_context_namespace  # unused method (aea/aea_builder.py:663)
_.remove_protocol  # unused method (aea/aea_builder.py:694)
_.remove_connection  # unused method (aea/aea_builder.py:714)
_.remove_skill  # unused method (aea/aea_builder.py:734)
_.remove_contract  # unused method (aea/aea_builder.py:754)
_.tick  # unused property (aea/agent.py:186)
AgentLoopException  # unused class (aea/agent_loop.py:134)
set_command  # unused function (aea/cli/config.py:53)
all_command  # unused function (aea/cli/list.py:47)
_.type_cast_value  # unused method (aea/cli/utils/click_utils.py:37)
_.get_metavar  # unused method (aea/cli/utils/click_utils.py:79)
_.convert  # unused method (aea/cli/utils/click_utils.py:83)
_.get_metavar  # unused method (aea/cli/utils/click_utils.py:100)
_.convert  # unused method (aea/cli/utils/click_utils.py:104)
_.convert  # unused method (aea/cli/utils/click_utils.py:129)
_.formatter  # unused attribute (aea/cli/utils/loggers.py:92)
is_item_present_unified  # unused function (aea/cli/utils/package_utils:394)
_.latest  # unused property (aea/configurations/base.py:384)
_.to_any  # unused property (aea/configurations/base.py:442)
_.to_latest  # unused property (aea/configurations/base.py:442)
_.to_uri_path  # unused property (aea/configurations/base.py:445)
_.to_uri_path  # unused property (aea/configurations/base.py:605)
_._ensure_connected  # unused method (aea/connections/base.py:104)
_._ensure_valid_envelope_for_external_comms  # unused method (aea/connections/base.py:109)
_._connect_context  # unused method (aea/connections/base.py:125)
_.has_crypto_store  # unused property (aea/connections/base.py:138)
_.from_dir  # unused method (aea/connections/base.py:200)
MyScaffoldAsyncConnection  # unused class (aea/connections/scaffold/connection.py:31)
_.get_instance  # unused method (aea/contracts/base.py:64)
_.from_dir  # unused method (aea/contracts/base.py:81)
_.get_raw_transaction  # unused method (aea/contracts/base.py:147)
_.get_raw_message  # unused method (aea/contracts/base.py:163)
MyScaffoldContract  # unused class (aea/contracts/scaffold/contract.py:25)
_.is_valid_address  # aea/crypto/cosmos.py:170: unused method 'is_valid_address' (60% confidence)
_.get_handle_transaction  # unused method (aea/crypto/cosmos.py:491)
_.execute_contract_query  # unused method (aea/crypto/cosmos.py:571)
_.get_code_id  # unused method (aea/crypto/cosmos.py:837)
_.get_last_code_id  # unused method (aea/crypto/cosmos.py:837)
_.get_contract_address  # unused method (aea/crypto/cosmos.py:849)
_.get_last_contract_address  # unused method (aea/crypto/cosmos.py:849)
CosmosFaucetApi  # unused class (aea/crypto/cosmos.py:867)
testnet_name  # unused variable (aea/crypto/cosmos.py:871)
EthereumFaucetApi  # unused class (aea/crypto/ethereum.py:507)
testnet_name  # unused variable (aea/crypto/ethereum.py:511)
FetchAIFaucetApi  # unused class (aea/crypto/fetchai.py:404)
testnet_name  # unused variable (aea/crypto/fetchai.py:408)
_.has_ledger  # unused method (aea/crypto/ledger_apis.py:55)
_.get_api  # unused method (aea/crypto/ledger_apis.py:60)
_.has_spec  # unused method (aea/crypto/registries/base.py:236)
_.main_cryptos  # unused property (aea/crypto/wallet.py:130)
locate  # unused function (aea/helpers/base.py:139)
sigint_crossplatform  # unused function (aea/helpers/base.py:236)
_.dwFlags  # unused attribute (aea/helpers/base.py:269)
retry_decorator  # unused function (aea/helpers/base.py:386)
_.is_empty  # unused property (aea/helpers/dialogue/base.py:431)
_.self_initiated  # unused property (aea/helpers/dialogue/base.py:687)
_.other_initiated  # unused property (aea/helpers/dialogue/base.py:692)
_.add_dialogue_endstate  # unused method (aea/helpers/dialogue/base.py:697)
_.dialogue_stats  # unused property (aea/helpers/dialogue/base.py:767)
_.is_cancelled_by_timeout  # unused method (aea/helpers/exec_timeout.py:51)
exc_tb  # unused variable (aea/helpers/exec_timeout.py:102)
exc_type  # unused variable (aea/helpers/exec_timeout.py:102)
ExecTimeoutSigAlarm  # unused class (aea/helpers/exec_timeout.py:138)
envelope_from_bytes  # unused function (aea/helpers/file_lock.py:112)
LOCK_SH  # unused variable (aea/helpers/file_lock.py:32)
LOCK_NB  # unused variable (aea/helpers/file_lock.py:33)
_.filesize  # unused attribute (aea/helpers/ipfs/base.py:92)
MultiAddr  # unused class (aea/helpers/multiaddr/base.py:82)
_.in_path  # unused property (aea/helpers/pipe.py:70)
_.out_path  # unused property (aea/helpers/pipe.py:77)
_.in_path  # unused property (aea/helpers/pipe.py:171)
_.out_path  # unused property (aea/helpers/pipe.py:175)
_.in_path  # unused property (aea/helpers/pipe.py:305)
_.out_path  # unused property (aea/helpers/pipe.py:309)
make_ipc_channel  # unused function (aea/helpers/pipe.py:647)
make_ipc_channel_client  # unused function (aea/helpers/pipe.py:663)
to_set_specifier  # unused function (aea/helpers/pypi.py:199)
GenericDataModel  # unused class (aea/helpers/search/generic.py:29)
AGENT_LOCATION_MODEL  # unused variable (aea/helpers/search/generic.py:54)
AGENT_PERSONALITY_MODEL  # unused variable (aea/helpers/search/generic.py:61)
AGENT_SET_SERVICE_MODEL  # unused variable (aea/helpers/search/generic.py:71)
SIMPLE_SERVICE_MODEL  # unused variable (aea/helpers/search/generic.py:81)
SIMPLE_DATA_MODEL  # unused variable (aea/helpers/search/generic.py:88)
AGENT_REMOVE_SERVICE_MODEL  # unused variable (aea/helpers/search/generic.py:95)
_.counterparty_hash  # unused property (aea/helpers/transaction/base.py:529)
_.sender_payable_amount_incl_fee  # unused property (aea/helpers/transaction/base.py:598)
_.counterparty_payable_amount_incl_fee  # unused property (aea/helpers/transaction/base.py:623)
_.sender_fee  # unused property (aea/helpers/transaction/base.py:673)
_.counterparty_fee  # unused property (aea/helpers/transaction/base.py:679)
_.is_connecting  # unused attribute (aea/multiplexer.py:53)
_.put_message  # unused method (aea/multiplexer.py:821)
_.has_to  # unused property (aea/protocols/base.py:100)
ProtobufSerializer  # unused class (aea/protocols/base.py:278)
JSONSerializer  # unused class (aea/protocols/base.py:304)
_.from_dir  # unused method (aea/protocols/base.py:359)
INVALID_MESSAGE  # unused variable (aea/protocols/default/custom_types.py:30)
INVALID_DIALOGUE  # unused variable (aea/protocols/default/custom_types.py:32)
_.get_all_protocols  # unused method (aea/registries/resources.py:124)
_.remove_protocol  # unused method (aea/registries/resources.py:133)
_.get_contract  # unused method (aea/registries/resources.py:153)
_.get_all_contracts  # unused method (aea/registries/resources.py:165)
_.remove_contract  # unused method (aea/registries/resources.py:174)
_.get_connection  # unused method (aea/registries/resources.py:194)
_.remove_connection  # unused method (aea/registries/resources.py:215)
_.get_skill  # unused method (aea/registries/resources.py:248)
_.remove_skill  # unused method (aea/registries/resources.py:269)
_.get_all_handlers  # unused method (aea/registries/resources.py:309)
_.get_behaviour  # unused method (aea/registries/resources.py:318)
_.get_behaviours  # unused method (aea/registries/resources.py:331)
PUBLIC_ID  # unused variable (aea/skills/__init__.py:25)
_.agent_addresses  # unused property (aea/skills/base.py:154)
_.from_dir  # unused method (aea/skills/base.py:683)
CyclicBehaviour  # unused class (aea/skills/behaviours.py:57)
_.number_of_executions  # unused property (aea/skills/behaviours.py:66)
OneShotBehaviour  # unused class (aea/skills/behaviours.py:80)
TickerBehaviour  # unused class (aea/skills/behaviours.py:99)
_.last_act_time  # unused property (aea/skills/behaviours.py:135)
SequenceBehaviour  # unused class (aea/skills/behaviours.py:159)
FSMBehaviour  # unused class (aea/skills/behaviours.py:243)
_.is_started  # unused property (aea/skills/behaviours.py:258)
_.register_state  # unused method (aea/skills/behaviours.py:263)
_.register_final_state  # unused method (aea/skills/behaviours.py:280)
_.unregister_state  # unused method (aea/skills/behaviours.py:294)
_.final_states  # unused property (aea/skills/behaviours.py:331)
_.register_transition  # unused method (aea/skills/behaviours.py:364)
_.unregister_transition  # unused method (aea/skills/behaviours.py:383)
MyScaffoldBehaviour  # unused class (aea/skills/scaffold/behaviours.py:25)
MyScaffoldHandler  # unused class (aea/skills/scaffold/handlers.py:29)
MyModel  # unused class (aea/skills/scaffold/my_model.py:25)
_.is_executed  # unused property (aea/skills/tasks.py:68)
_.is_started  # unused property (aea/skills/tasks.py:146)
_.disable_aea_logging  # unused method (aea/test_tools/test_cases.py:134)
_.start_subprocess  # unused method (aea/test_tools/test_cases.py:198)
_.difference_to_fetched_agent  # unused method (aea/test_tools/test_cases.py:256)
_.delete_agents  # unused method (aea/test_tools/test_cases.py:328)
_.run_agent  # unused method (aea/test_tools/test_cases.py:341)
_.run_interaction  # unused method (aea/test_tools/test_cases.py:354)
_.is_successfully_terminated  # unused method (aea/test_tools/test_cases.py:407)
_.fingerprint_item  # unused method (aea/test_tools/test_cases.py:457)
_.eject_item  # unused method (aea/test_tools/test_cases.py:473)
_.run_install  # unused method (aea/test_tools/test_cases.py:488)
_.replace_private_key_in_file  # unused method (aea/test_tools/test_cases.py:549)
_.replace_file_content  # unused method (aea/test_tools/test_cases.py:596)
_.send_envelope_to_agent  # unused method (aea/test_tools/test_cases.py:685)
_.read_envelope_from_agent  # unused method (aea/test_tools/test_cases.py:694)
_._is_teardown_class_called  # unused attribute (aea/test_tools/test_cases.py:801)
_._start_oef_node  # unused method (aea/test_tools/test_cases.py:808)
network_node  # unused variable (aea/test_tools/test_cases.py:809)
_.get_dialogues_with_counterparty  # unused method (aea/protocols/dialogue/base.py:999)
receiver_address  # unused variable (aea/decision_maker/default.py:70)
receiver_address  # unused variable (aea/decision_maker/default.py:99)
create_with_message  # unused method (aea/helpers/dialogue/base.py:1054)
_.is_disconnecting  # unused property (aea/multiplexer.py:67)
_.get_quantity_in_outbox  # unused method (aea/test_tools/test_skills.py:52)
_.get_message_from_outbox  # unused method (aea/test_tools/test_skills.py:56)
_.drop_messages_from_outbox  # unused method (aea/test_tools/test_skills.py:70)
_.drop_messages_from_decision_maker_inbox  # unused method (aea/test_tools/test_skills.py:86)
_.get_quantity_in_decision_maker_inbox  # unused method (aea/test_tools/test_skills.py:69)
_.get_message_from_decision_maker_inbox  # unused method (aea/test_tools/test_skills.py:73)
_.assert_quantity_in_outbox  # unused method (aea/test_tools/test_skills.py:79)
_.assert_quantity_in_decision_making_queue  # unused method (aea/test_tools/test_skills.py:86)
_.message_has_attributes  # unused method (aea/test_tools/test_skills.py:69)
_.build_incoming_message_for_skill_dialogue  # unused method (aea/test_tools/test_skills.py:155)
_.prepare_skill_dialogue  # unused method (aea/test_tools/test_skills.py:290)
_.__defaults__  # unused attribute (aea/protocols/dialogue/base.py:49)
_.build_incoming_message_for_dialogue  # unused method (aea/test_tools/test_skills.py:155)
_._has_message  # unused method (aea/protocols/dialogue/base.py:491)
MultiAgentManager  # unused class (aea/manager.py:127)
_.add_error_callback  # unused method (aea/manager.py:202)
_.start_manager  # unused method (aea/manager.py:208)
_.stop_manager  # unused method (aea/manager.py:221)
_.add_project  # unused method (aea/manager.py:263)
_.list_projects  # unused method (aea/manager.py:283)
_.list_agents_info  # unused method (aea/manager.py:283)
_.add_agent  # unused method (aea/manager.py:291)
_.start_all_agents  # unused method (aea/manager.py:396)
_.get_agent_alias  # unused method (aea/manager.py:486)
_.DEFAULT_PYPI_INDEX_URL  # unused variable (aea/configurations/base.py:85)
AEARunner  # unused class (aea/runner.py:84)
_.join_thread  # unused method (aea/helpers/multiple_executor.py:430)
_.valid_performatives  # unused property (aea/protocols/base.py:90)
_.has_dialogue_info  # unused property (aea/protocols/base.py:244)
get_state  # aea/crypto/base.py:251: unused method 'get_state' (60% confidence)
_.load_agent_config  # unused method (aea/test_tools/test_cases.py:801)
_.UseGanache  # unused class (aea/test_tools/test_cases.py:871)
_._start_ganache  # unused method (aea/test_tools/test_cases.py:875)
_.ganache  # unused variable (aea/test_tools/test_cases.py:876:)
_.unsupported_protocol_count
_.unsupported_skill_count
_.decoding_error_count
_.ErrorHandler  # unused class (aea/error_handler/scaffold.py:27)
ensure_dir  # unused function (aea/helpers/base.py:561)
_.get_agent_overridables  # unused method (aea/manager/manager.py:419)
_.set_agent_overrides  # unused method (aea/manager/manager.py:432)
by_path  # unused function (aea/cli/fingerprint.py:94)
AgentRecord  # unused class (aea/helpers/acn/agent_record.py:49)
check_validity  # unused method (aea/helpers/acn/agent_record.py:96)
signature_from_cert_request  # unused function (aea/helpers/acn/agent_record.py:51)
Uri  # unused class (aea/helpers/acn/uri.py:26)
not_before_string  # unused property (aea/helpers/base.py:724)
not_after_string  # unused property (aea/helpers/base.py:729)
from_cert_request  # unused method (aea/helpers/acn/agent_record.py:136)
FetchAICrypto  # unused class (aea/crypto/fetchai.py:40)
entity  # unused property (aea/crypto/base.py:77)
callable_name  # unused variable (aea/crypto/base.py:277)
update_with_gas_estimate  # unused method (aea/crypto/base.py:362)
try_decorator  # unused function (aea/helpers/base.py:284)
from_string  # unused method (aea/helpers/multiaddr/base.py:163)
BaseSyncConnection  # unused class (aea/connections/sync_connection.py:33)
_.put_envelope  # unused method (aea/connections/sync_connection.py:84)
MyScaffoldSyncConnection  # unused class (aea/connections/scaffold/connection.py:89)
run_count  # unused variable (aea/test_tools/test_cases.py:998)
_.get_addresses  # unused method (aea/manager/project.py:284)
_.get_connections_addresses  # unused method (aea/manager/project.py:289)
_.check_protobuf_using_protoc  # unused function (aea/protocols/generator/common.py:420)
_.last_start_status  # unused property (aea/manager/manager.py:296)
from_uri_path  # unused method (aea/configurations/data_types.py:339)
from_uri_path  # unused method (aea/configurations/data_types.py:497)
no_active_handler_count  # unused attribute (aea/error_handler/default.py:76)
parse_module  # unused method (aea/skills/base.py:359)
parse_module  # unused method (aea/skills/base.py:419)
parse_module  # unused method (aea/skills/base.py:463)
parse_module  # unused method (aea/skills/base.py:520)
<<<<<<< HEAD
_.__path__  # unused attribute (aea/components/base.py:137)
_.__path__  # unused attribute (aea/components/base.py:140)
_.__path__  # unused attribute (aea/components/base.py:143)
=======
short_help  # unused method (aea/cli/plugin.py:83)
parse_args  # unused method (aea/cli/plugin.py:99)
>>>>>>> 28333e6e
<|MERGE_RESOLUTION|>--- conflicted
+++ resolved
@@ -247,11 +247,8 @@
 parse_module  # unused method (aea/skills/base.py:419)
 parse_module  # unused method (aea/skills/base.py:463)
 parse_module  # unused method (aea/skills/base.py:520)
-<<<<<<< HEAD
 _.__path__  # unused attribute (aea/components/base.py:137)
 _.__path__  # unused attribute (aea/components/base.py:140)
 _.__path__  # unused attribute (aea/components/base.py:143)
-=======
 short_help  # unused method (aea/cli/plugin.py:83)
-parse_args  # unused method (aea/cli/plugin.py:99)
->>>>>>> 28333e6e
+parse_args  # unused method (aea/cli/plugin.py:99)