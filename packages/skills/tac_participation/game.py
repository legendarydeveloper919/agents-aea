# -*- coding: utf-8 -*-
# ------------------------------------------------------------------------------
#
#   Copyright 2018-2019 Fetch.AI Limited
#
#   Licensed under the Apache License, Version 2.0 (the "License");
#   you may not use this file except in compliance with the License.
#   You may obtain a copy of the License at
#
#       http://www.apache.org/licenses/LICENSE-2.0
#
#   Unless required by applicable law or agreed to in writing, software
#   distributed under the License is distributed on an "AS IS" BASIS,
#   WITHOUT WARRANTIES OR CONDITIONS OF ANY KIND, either express or implied.
#   See the License for the specific language governing permissions and
#   limitations under the License.
#
# ------------------------------------------------------------------------------

"""This package contains a class representing the game."""
from enum import Enum
import logging
import sys
from typing import Dict, List, Optional, TYPE_CHECKING

from aea.protocols.oef.models import Query, Constraint, ConstraintType
from aea.skills.base import SharedClass
from aea.mail.base import Address

if TYPE_CHECKING or "pytest" in sys.modules:
    from packages.protocols.tac.message import TACMessage
else:
    from tac_protocol.message import TACMessage

logger = logging.getLogger("aea.tac_participation_skill")


class Phase(Enum):
    """This class defines the phases of the game."""

    PRE_GAME = 'pre_game'
    GAME_REGISTRATION = 'game_registration'
    GAME_SETUP = 'game_setup'
    GAME = 'game'
    POST_GAME = 'post_game'


class Configuration:
    """Class containing the game configuration of a TAC instance."""

    def __init__(self,
                 version_id: str,
                 tx_fee: int,
                 agent_addr_to_name: Dict[Address, str],
                 good_pbk_to_name: Dict[Address, str],
                 controller_pbk: Address):
        """
        Instantiate a game configuration.

        :param version_id: the version of the game.
        :param tx_fee: the fee for a transaction.
        :param agent_addr_to_name: a dictionary mapping agent addresses to agent names (as strings).
        :param good_pbk_to_name: a dictionary mapping good public keys to good names (as strings).
        :param controller_pbk: the public key of the controller
        """
        self._version_id = version_id
        self._nb_agents = len(agent_addr_to_name)
        self._nb_goods = len(good_pbk_to_name)
        self._tx_fee = tx_fee
        self._agent_addr_to_name = agent_addr_to_name
        self._good_pbk_to_name = good_pbk_to_name
        self._controller_pbk = controller_pbk

        self._check_consistency()

    @property
    def version_id(self) -> str:
        """Agent number of a TAC instance."""
        return self._version_id

    @property
    def nb_agents(self) -> int:
        """Agent number of a TAC instance."""
        return self._nb_agents

    @property
    def nb_goods(self) -> int:
        """Good number of a TAC instance."""
        return self._nb_goods

    @property
    def tx_fee(self) -> int:
        """Transaction fee for the TAC instance."""
        return self._tx_fee

    @property
    def agent_addr_to_name(self) -> Dict[Address, str]:
        """Map agent public keys to names."""
        return self._agent_addr_to_name

    @property
    def good_pbk_to_name(self) -> Dict[Address, str]:
        """Map good public keys to names."""
        return self._good_pbk_to_name

    @property
    def agent_addrs(self) -> List[Address]:
        """List of agent public keys."""
        return list(self._agent_addr_to_name.keys())

    @property
    def agent_names(self):
        """List of agent names."""
        return list(self._agent_addr_to_name.values())

    @property
    def good_pbks(self) -> List[Address]:
        """List of good public keys."""
        return list(self._good_pbk_to_name.keys())

    @property
    def good_names(self) -> List[str]:
        """List of good names."""
        return list(self._good_pbk_to_name.values())

    @property
    def controller_pbk(self) -> str:
        """Get the controller pbk."""
        return self._controller_pbk

    def _check_consistency(self):
        """
        Check the consistency of the game configuration.

        :return: None
        :raises: AssertionError: if some constraint is not satisfied.
        """
        assert self.version_id is not None, "A version id must be set."
        assert self.tx_fee >= 0, "Tx fee must be non-negative."
        assert self.nb_agents > 1, "Must have at least two agents."
        assert self.nb_goods > 1, "Must have at least two goods."
        assert len(self.agent_addrs) == self.nb_agents, "There must be one public key for each agent."
        assert len(set(self.agent_names)) == self.nb_agents, "Agents' names must be unique."
        assert len(self.good_pbks) == self.nb_goods, "There must be one public key for each good."
        assert len(set(self.good_names)) == self.nb_goods, "Goods' names must be unique."


class Game(SharedClass):
    """This class deals with the game."""

    def __init__(self, **kwargs):
        """Instantiate the game class."""
        self._expected_version_id = kwargs.pop('expected_version_id', '')  # type: str
        self._expected_controller_addr = kwargs.pop('expected_controller_addr', None)  # type: Optional[str]
        super().__init__(**kwargs)
        self._phase = Phase.PRE_GAME
        self._configuration = None  # type: Optional[Configuration]

    @property
    def expected_version_id(self) -> str:
        """Get the expected version id of the TAC."""
        return self._expected_version_id

    @property
    def phase(self) -> Phase:
        """Get the game phase."""
        return self._phase

    @property
    def expected_controller_addr(self) -> Address:
        """Get the expected controller pbk."""
        assert self._expected_controller_addr is not None, "Expected controller public key not assigned!"
        return self._expected_controller_addr

    @property
    def configuration(self) -> Configuration:
        """Get the game configuration."""
        assert self._configuration is not None, "Game configuration not assigned!"
        return self._configuration

    def init(self, tac_message: TACMessage, controller_pbk: Address) -> None:
        """
        Populate data structures with the game data.

        :param tac_message: the tac message with the game instance data
        :param controller_pbk: the public key of the controller

        :return: None
        """
<<<<<<< HEAD
        assert tac_message.type == TACMessage.Type.GAME_DATA, "Wrong TACMessage for initialization of TAC game."
        assert controller_pbk == self.expected_controller_pbk, "TACMessage from unexpected controller."
        assert tac_message.version_id == self.expected_version_id, "TACMessage for unexpected game."
        self._configuration = Configuration(tac_message.version_id,
                                            tac_message.tx_fee,
                                            tac_message.agent_pbk_to_name,
                                            tac_message.good_pbk_to_name,
=======
        assert tac_message.get("type") == TACMessage.Type.GAME_DATA, "Wrong TACMessage for initialization of TAC game."
        assert controller_pbk == self.expected_controller_addr, "TACMessage from unexpected controller."
        assert tac_message.get("version_id") == self.expected_version_id, "TACMessage for unexpected game."
        self._configuration = Configuration(cast(str, tac_message.get("version_id")),
                                            cast(int, tac_message.get("tx_fee")),
                                            cast(Dict[str, str], tac_message.get("agent_addr_to_name")),
                                            cast(Dict[str, str], tac_message.get("good_addr_to_name")),
>>>>>>> 828495bb
                                            controller_pbk)

    def update_expected_controller_addr(self, controller_addr: Address):
        """
        Overwrite the expected controller pbk.

        :param controller_addr: the public key of the controller

        :return: None
        """
        logger.warning("[{}]: TAKE CARE! Circumventing controller identity check! For added security provide the expected controller key as an argument to the Game instance and check against it.".format(self.context.agent_name))
        self._expected_controller_addr = controller_addr

    def update_game_phase(self, phase: Phase) -> None:
        """
        Update the game phase.

        :param phase: the game phase
        """
        self._phase = phase

    def get_game_query(self) -> Query:
        """
        Get the query for the TAC game.

        :return: the query
        """
        query = Query([Constraint("version", ConstraintType("==", self.expected_version_id))])
        return query<|MERGE_RESOLUTION|>--- conflicted
+++ resolved
@@ -187,24 +187,14 @@
 
         :return: None
         """
-<<<<<<< HEAD
         assert tac_message.type == TACMessage.Type.GAME_DATA, "Wrong TACMessage for initialization of TAC game."
-        assert controller_pbk == self.expected_controller_pbk, "TACMessage from unexpected controller."
+        assert controller_addr == self.expected_controller_addr, "TACMessage from unexpected controller."
         assert tac_message.version_id == self.expected_version_id, "TACMessage for unexpected game."
         self._configuration = Configuration(tac_message.version_id,
                                             tac_message.tx_fee,
                                             tac_message.agent_pbk_to_name,
                                             tac_message.good_pbk_to_name,
-=======
-        assert tac_message.get("type") == TACMessage.Type.GAME_DATA, "Wrong TACMessage for initialization of TAC game."
-        assert controller_pbk == self.expected_controller_addr, "TACMessage from unexpected controller."
-        assert tac_message.get("version_id") == self.expected_version_id, "TACMessage for unexpected game."
-        self._configuration = Configuration(cast(str, tac_message.get("version_id")),
-                                            cast(int, tac_message.get("tx_fee")),
-                                            cast(Dict[str, str], tac_message.get("agent_addr_to_name")),
-                                            cast(Dict[str, str], tac_message.get("good_addr_to_name")),
->>>>>>> 828495bb
-                                            controller_pbk)
+                                            controller_addr)
 
     def update_expected_controller_addr(self, controller_addr: Address):
         """
