--- conflicted
+++ resolved
@@ -107,12 +107,8 @@
                                         sender_tx_fee=terms.values["buyer_tx_fee"],
                                         counterparty_tx_fee=terms.values["seller_tx_fee"],
                                         ledger_id=terms.values["ledger_id"],
-<<<<<<< HEAD
-                                        info={'terms': terms, 'counterparty_pbk': ml_trade_msg.counterparty},
+                                        info={'terms': terms, 'counterparty_addr': ml_trade_msg.counterparty},
                                         quantities_by_good_pbk={})  # this is used to send the terms later - because the seller is stateless and must know what terms have been accepted
-=======
-                                        info={'terms': terms, 'counterparty_addr': ml_trade_msg.counterparty})  # this is used to send the terms later - because the seller is stateless and must know what terms have been accepted
->>>>>>> 828495bb
             self.context.decision_maker_message_queue.put_nowait(tx_msg)
             logger.info("[{}]: proposing the transaction to the decision maker. Waiting for confirmation ...".format(self.context.agent_name))
         else:
