--- conflicted
+++ resolved
@@ -330,11 +330,7 @@
         return proposals
 
     def is_profitable_transaction(
-<<<<<<< HEAD
-        self, transaction_msg: SigningMessage, role: Dialogue.AgentRole
-=======
-        self, transaction_msg: TransactionMessage, role: Dialogue.Role
->>>>>>> 8074e17d
+        self, transaction_msg: SigningMessage, role: Dialogue.Role
     ) -> bool:
         """
         Check if a transaction is profitable.
