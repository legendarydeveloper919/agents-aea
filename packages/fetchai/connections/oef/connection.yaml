--- conflicted
+++ resolved
@@ -2,17 +2,11 @@
 author: fetchai
 version: 0.1.0
 license: Apache-2.0
-<<<<<<< HEAD
-aea_version: 0.2.3
 fingerprint:
   __init__.py: QmUAen8tmoBHuCerjA3FSGKJRLG6JYyUS3chuWzPxKYzez
   connection.py: QmUVth5dtktVLqTfNeyqumZJ3bGWyW6N3yMeLp7gg6r1Ew
-description: "The oef connection provides a wrapper around the OEF sdk."
-=======
-fingerprint: ""
 aea_version: 0.2.4
 description: "The oef connection provides a wrapper around the OEF SDK for connection with the OEF search and communication node."
->>>>>>> 711f46a9
 class_name: OEFConnection
 protocols: ["fetchai/oef_search:0.1.0", "fetchai/fipa:0.1.0"]
 restricted_to_protocols: []
