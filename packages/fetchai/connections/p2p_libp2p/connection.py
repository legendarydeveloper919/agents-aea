--- conflicted
+++ resolved
@@ -496,27 +496,18 @@
         if libp2p_entry_peers is None:
             libp2p_entry_peers = []
         libp2p_entry_peers = list(cast(List, libp2p_entry_peers))
-<<<<<<< HEAD
         log_file = self.configuration.config.get("log_file")  # Optional[str]
         env_file = self.configuration.config.get("env_file")  # Optional[str]
 
-        if libp2p_key_file is None:
-=======
-        log_file = self.configuration.config.get("libp2p_log_file")  # Optional[str]
-        env_file = self.configuration.config.get("libp2p_env_file")  # Optional[str]
-        assert (
-            libp2p_host is not None and libp2p_port is not None and log_file is not None
-        ), "Config is missing values!"
         if (
             self.has_crypto_store
             and self.crypto_store.crypto_objects.get("fetchai", None) is not None
         ):
             key = cast(FetchAICrypto, self.crypto_store.crypto_objects["fetchai"])
-        elif libp2p_key_file is None:
->>>>>>> 4313d27e
+        elif libp2p_key_file is not None:
+            key = FetchAICrypto(libp2p_key_file)
+        else:
             key = FetchAICrypto()
-        else:
-            key = FetchAICrypto(libp2p_key_file)
 
         uri = None
         if libp2p_local_uri is not None:
