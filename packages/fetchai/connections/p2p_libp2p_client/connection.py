--- conflicted
+++ resolved
@@ -211,13 +211,8 @@
 
         if self._in_queue is not None:
             self._in_queue.put_nowait(None)
-<<<<<<< HEAD
-        else:
+        else:  # pragma: no cover
             self.logger.debug("Called disconnect when input queue not initialized.")
-=======
-        else:  # pragma: no cover
-            logger.debug("Called disconnect when input queue not initialized.")
->>>>>>> ca19782e
 
     async def receive(self, *args, **kwargs) -> Optional["Envelope"]:
         """
@@ -239,19 +234,11 @@
                 # TOFIX(LR) attempt restarting the node?
             self.logger.debug("Received data: {}".format(data))
             return Envelope.decode(data)
-<<<<<<< HEAD
-        except CancelledError:
+        except CancelledError:  # pragma: no cover
             self.logger.debug("Receive cancelled.")
             return None
-        except Exception as e:  # pragma: nocover # pylint: disable=broad-except
+        except Exception as e:  # pragma: no cover # pylint: disable=broad-except
             self.logger.exception(e)
-=======
-        except CancelledError:  # pragma: no cover
-            logger.debug("Receive cancelled.")
-            return None
-        except Exception as e:  # pragma: no cover # pylint: disable=broad-except
-            logger.exception(e)
->>>>>>> ca19782e
             return None
 
     async def send(self, envelope: Envelope):
