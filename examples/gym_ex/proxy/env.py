--- conflicted
+++ resolved
@@ -152,14 +152,7 @@
         gym_msg, gym_dialogue = self.gym_dialogues.create(
             counterparty=self.gym_address, performative=GymMessage.Performative.RESET,
         )
-<<<<<<< HEAD
-        gym_msg.counterparty = self.gym_address
-        gym_dialogue = cast(Optional[GymDialogue], self.gym_dialogues.update(gym_msg))
-        if gym_dialogue is None:
-            raise ValueError("Could not construct gym dialogue.")
-=======
         gym_dialogue = cast(GymDialogue, gym_dialogue)
->>>>>>> 629a45d0
         self._active_dialogue = gym_dialogue
         self._agent.outbox.put_message(message=gym_msg)
 
@@ -175,19 +168,10 @@
         :return: None
         """
         last_msg = self.active_dialogue.last_message
-<<<<<<< HEAD
         if last_msg is None:
             raise ValueError("Cannot retrieve last message.")
-        gym_msg = GymMessage(
-            dialogue_reference=self.active_dialogue.dialogue_label.dialogue_reference,
-            performative=GymMessage.Performative.CLOSE,
-            message_id=last_msg.message_id + 1,
-            target=last_msg.message_id,
-=======
-        assert last_msg is not None, "Cannot retrieve last message."
         gym_msg = self.active_dialogue.reply(
             performative=GymMessage.Performative.CLOSE, target_message=last_msg,
->>>>>>> 629a45d0
         )
         self._agent.outbox.put_message(message=gym_msg)
 
@@ -224,15 +208,9 @@
         :return: an envelope
         """
         last_msg = self.active_dialogue.last_message
-<<<<<<< HEAD
         if last_msg is None:
             raise ValueError("Cannot retrieve last message.")
-        gym_msg = GymMessage(
-            dialogue_reference=self.active_dialogue.dialogue_label.dialogue_reference,
-=======
-        assert last_msg is not None, "Cannot retrieve last message."
         gym_msg = self.active_dialogue.reply(
->>>>>>> 629a45d0
             performative=GymMessage.Performative.ACT,
             target_message=last_msg,
             action=GymMessage.AnyObject(action),
