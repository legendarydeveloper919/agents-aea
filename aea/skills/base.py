--- conflicted
+++ resolved
@@ -41,13 +41,8 @@
     SkillConfig,
 )
 from aea.context.base import AgentContext
-<<<<<<< HEAD
 from aea.exceptions import AEAException, enforce
 from aea.helpers.base import load_aea_package, load_module
-=======
-from aea.exceptions import AEAException
-from aea.helpers.base import load_module
->>>>>>> c1122123
 from aea.helpers.logging import AgentLoggerAdapter
 from aea.mail.base import Address
 from aea.multiplexer import ConnectionStatus, OutBox
