--- conflicted
+++ resolved
@@ -378,13 +378,4 @@
         :param message: the internal message
         :return: None
         """
-<<<<<<< HEAD
-        self.decision_maker_handler.handle(message)
-=======
-        # TODO: remove next three lines
-        copy_message = copy.copy(message)
-        copy_message.counterparty = message.sender
-        copy_message.sender = message.sender
-        copy_message.is_incoming = True
-        self.decision_maker_handler.handle(copy_message)
->>>>>>> 7f5aaff0
+        self.decision_maker_handler.handle(message)