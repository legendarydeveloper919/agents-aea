#!/usr/bin/env python3
# -*- coding: utf-8 -*-
# ------------------------------------------------------------------------------
#
#   Copyright 2018-2019 Fetch.AI Limited
#
#   Licensed under the Apache License, Version 2.0 (the "License");
#   you may not use this file except in compliance with the License.
#   You may obtain a copy of the License at
#
#       http://www.apache.org/licenses/LICENSE-2.0
#
#   Unless required by applicable law or agreed to in writing, software
#   distributed under the License is distributed on an "AS IS" BASIS,
#   WITHOUT WARRANTIES OR CONDITIONS OF ANY KIND, either express or implied.
#   See the License for the specific language governing permissions and
#   limitations under the License.
#
# ------------------------------------------------------------------------------

"""Core definitions for the AEA command-line tool."""

import os
import shutil
import sys
import time
from pathlib import Path
from typing import cast

import click

import aea
from aea.cli.add import add
<<<<<<< HEAD
from aea.cli.common import (
    AgentDirectory,
    Context,
    _verify_or_create_private_keys,
    logger,
    pass_ctx,
    try_to_load_agent_config,
)
=======
from aea.cli.common import AgentDirectory, Context, check_aea_project, logger
>>>>>>> 78d623ca
from aea.cli.config import config
from aea.cli.create import create
from aea.cli.fetch import fetch
from aea.cli.fingerprint import fingerprint
from aea.cli.generate import generate
from aea.cli.init import init
from aea.cli.install import install
from aea.cli.launch import launch
from aea.cli.list import list as _list
from aea.cli.loggers import simple_verbosity_option
from aea.cli.login import login
from aea.cli.publish import publish
from aea.cli.push import push
from aea.cli.remove import remove
from aea.cli.run import run
from aea.cli.scaffold import scaffold
from aea.cli.search import search
from aea.configurations.base import DEFAULT_AEA_CONFIG_FILE
from aea.crypto.ethereum import EthereumCrypto
from aea.crypto.fetchai import FetchAICrypto
from aea.crypto.helpers import (
    ETHEREUM_PRIVATE_KEY_FILE,
    FETCHAI_PRIVATE_KEY_FILE,
    TESTNETS,
    _try_generate_testnet_wealth,
    _validate_private_key_path,
)
from aea.crypto.ledger_apis import LedgerApis
from aea.crypto.wallet import Wallet


FUNDS_RELEASE_TIMEOUT = 10


@click.group(name="aea")
@click.version_option(aea.__version__, prog_name="aea")
@simple_verbosity_option(logger, default="INFO")
@click.option(
    "--skip-consistency-check",
    "skip_consistency_check",
    is_flag=True,
    required=False,
    default=False,
    help="Skip consistency check.",
)
@click.pass_context
def cli(click_context, skip_consistency_check: bool) -> None:
    """Command-line tool for setting up an Autonomous Economic Agent."""
    verbosity_option = click_context.meta.pop("verbosity")
    click_context.obj = Context(cwd=".", verbosity=verbosity_option)
    click_context.obj.set_config("skip_consistency_check", skip_consistency_check)


@cli.command()
@click.argument(
    "agent_name", type=AgentDirectory(), required=True,
)
@click.pass_context
def delete(click_context, agent_name):
    """Delete an agent."""
    click.echo("Deleting AEA project directory './{}'...".format(agent_name))

    # delete the agent's directory
    try:
        shutil.rmtree(agent_name, ignore_errors=False)
    except OSError:
        logger.error(
            "An error occurred while deleting the agent directory. Aborting..."
        )
        sys.exit(1)


@cli.command()
@click.pass_context
@check_aea_project
def freeze(click_context):
    """Get the dependencies."""
    ctx = cast(Context, click_context.obj)
    for dependency_name, dependency_data in sorted(
        ctx.get_dependencies().items(), key=lambda x: x[0]
    ):
        print(dependency_name + dependency_data.get("version", ""))


@cli.command()
@click.option("-p", "--port", default=8080)
@click.pass_context
def gui(click_context, port):
    """Run the CLI GUI."""
    import aea.cli_gui  # pragma: no cover

    click.echo("Running the GUI.....(press Ctrl+C to exit)")  # pragma: no cover
    aea.cli_gui.run(port)  # pragma: no cover


@cli.command()
@click.argument(
    "type_",
    metavar="TYPE",
    type=click.Choice([FetchAICrypto.identifier, EthereumCrypto.identifier, "all"]),
    required=True,
)
@click.pass_context
def generate_key(click_context, type_):
    """Generate private keys."""

    def _can_write(path) -> bool:
        if Path(path).exists():
            value = click.confirm(
                "The file {} already exists. Do you want to overwrite it?".format(path),
                default=False,
            )
            return value
        else:
            return True

    if type_ in (FetchAICrypto.identifier, "all"):
        if _can_write(FETCHAI_PRIVATE_KEY_FILE):
            FetchAICrypto().dump(open(FETCHAI_PRIVATE_KEY_FILE, "wb"))
    if type_ in (EthereumCrypto.identifier, "all"):
        if _can_write(ETHEREUM_PRIVATE_KEY_FILE):
            EthereumCrypto().dump(open(ETHEREUM_PRIVATE_KEY_FILE, "wb"))


def _try_add_key(ctx, type_, filepath):
    try:
        ctx.agent_config.private_key_paths.create(type_, filepath)
    except ValueError as e:  # pragma: no cover
        logger.error(str(e))
        sys.exit(1)
    ctx.agent_loader.dump(
        ctx.agent_config, open(os.path.join(ctx.cwd, DEFAULT_AEA_CONFIG_FILE), "w")
    )


@cli.command()
@click.argument(
    "type_",
    metavar="TYPE",
    type=click.Choice([FetchAICrypto.identifier, EthereumCrypto.identifier]),
    required=True,
)
@click.argument(
    "file",
    metavar="FILE",
    type=click.Path(exists=True, file_okay=True, dir_okay=False, readable=True),
    required=True,
)
@click.pass_context
@check_aea_project
def add_key(click_context, type_, file):
    """Add a private key to the wallet."""
    ctx = cast(Context, click_context.obj)
    _validate_private_key_path(file, type_)
    _try_add_key(ctx, type_, file)


def _try_get_address(ctx, type_):
    private_key_paths = {
        config_pair[0]: config_pair[1]
        for config_pair in ctx.agent_config.private_key_paths.read_all()
    }
    try:
        wallet = Wallet(private_key_paths)
        address = wallet.addresses[type_]
        return address
    except ValueError as e:  # pragma: no cover
        logger.error(str(e))
        sys.exit(1)


@cli.command()
@click.argument(
    "type_",
    metavar="TYPE",
    type=click.Choice([FetchAICrypto.identifier, EthereumCrypto.identifier]),
    required=True,
)
@click.pass_context
@check_aea_project
def get_address(click_context, type_):
    """Get the address associated with the private key."""
    ctx = cast(Context, click_context.obj)
    _verify_or_create_private_keys(ctx)
    address = _try_get_address(ctx, type_)
    click.echo(address)


def _try_get_balance(agent_config, wallet, type_):
    try:
        ledger_apis = LedgerApis(
            agent_config.ledger_apis_dict, agent_config.default_ledger
        )

        address = wallet.addresses[type_]
        return ledger_apis.token_balance(type_, address)
    except (AssertionError, ValueError) as e:  # pragma: no cover
        logger.error(str(e))
        sys.exit(1)


def _try_get_wealth(ctx, type_):
    private_key_paths = {
        config_pair[0]: config_pair[1]
        for config_pair in ctx.agent_config.private_key_paths.read_all()
    }
    wallet = Wallet(private_key_paths)
    return _try_get_balance(ctx.agent_config, wallet, type_)


@cli.command()
@click.argument(
    "type_",
    metavar="TYPE",
    type=click.Choice([FetchAICrypto.identifier, EthereumCrypto.identifier]),
    required=True,
)
@click.pass_context
@check_aea_project
def get_wealth(ctx: Context, type_):
    """Get the wealth associated with the private key."""
    _verify_or_create_private_keys(ctx)
    wealth = _try_get_wealth(ctx, type_)
    click.echo(wealth)


def _wait_funds_release(agent_config, wallet, type_):
    start_balance = _try_get_balance(agent_config, wallet, type_)
    end_time = time.time() + FUNDS_RELEASE_TIMEOUT
    while time.time() < end_time:
        if start_balance != _try_get_balance(agent_config, wallet, type_):
            break  # pragma: no cover
        else:
            time.sleep(1)


def _try_generate_wealth(ctx, type_, sync):
    private_key_paths = {
        config_pair[0]: config_pair[1]
        for config_pair in ctx.agent_config.private_key_paths.read_all()
    }
    wallet = Wallet(private_key_paths)
    try:
        address = wallet.addresses[type_]
        testnet = TESTNETS[type_]
        click.echo(
            "Requesting funds for address {} on test network '{}'".format(
                address, testnet
            )
        )
        _try_generate_testnet_wealth(type_, address)
        if sync:
            _wait_funds_release(ctx.agent_config, wallet, type_)

    except (AssertionError, ValueError) as e:  # pragma: no cover
        logger.error(str(e))
        sys.exit(1)


@cli.command()
@click.argument(
    "type_",
    metavar="TYPE",
    type=click.Choice([FetchAICrypto.identifier, EthereumCrypto.identifier]),
    required=True,
)
@click.option(
    "--sync", is_flag=True, help="For waiting till the faucet has released the funds."
)
@click.pass_context
@check_aea_project
def generate_wealth(click_context, sync, type_):
    """Generate wealth for address on test network."""
    ctx = cast(Context, click_context.obj)
    _verify_or_create_private_keys(ctx)
    _try_generate_wealth(ctx, type_, sync)


cli.add_command(_list)
cli.add_command(add)
cli.add_command(create)
cli.add_command(config)
cli.add_command(fetch)
cli.add_command(fingerprint)
cli.add_command(generate)
cli.add_command(init)
cli.add_command(install)
cli.add_command(launch)
cli.add_command(login)
cli.add_command(publish)
cli.add_command(push)
cli.add_command(remove)
cli.add_command(run)
cli.add_command(scaffold)
cli.add_command(search)<|MERGE_RESOLUTION|>--- conflicted
+++ resolved
@@ -31,18 +31,13 @@
 
 import aea
 from aea.cli.add import add
-<<<<<<< HEAD
 from aea.cli.common import (
     AgentDirectory,
     Context,
     _verify_or_create_private_keys,
+    check_aea_project,
     logger,
-    pass_ctx,
-    try_to_load_agent_config,
-)
-=======
-from aea.cli.common import AgentDirectory, Context, check_aea_project, logger
->>>>>>> 78d623ca
+)
 from aea.cli.config import config
 from aea.cli.create import create
 from aea.cli.fetch import fetch
