# -*- coding: utf-8 -*-
# ------------------------------------------------------------------------------
#
#   Copyright 2018-2020 Fetch.AI Limited
#
#   Licensed under the Apache License, Version 2.0 (the "License");
#   you may not use this file except in compliance with the License.
#   You may obtain a copy of the License at
#
#       http://www.apache.org/licenses/LICENSE-2.0
#
#   Unless required by applicable law or agreed to in writing, software
#   distributed under the License is distributed on an "AS IS" BASIS,
#   WITHOUT WARRANTIES OR CONDITIONS OF ANY KIND, either express or implied.
#   See the License for the specific language governing permissions and
#   limitations under the License.
#
# ------------------------------------------------------------------------------

"""Implementation of the 'aea eject' subcommand."""
import re
import shutil
from pathlib import Path
from typing import cast

import click

from aea.cli.fingerprint import fingerprint_item
from aea.cli.remove import ItemRemoveHelper
from aea.cli.utils.click_utils import PublicIdParameter
from aea.cli.utils.config import (
    get_non_vendor_package_path,
    load_item_config,
    set_cli_author,
    try_to_load_agent_config,
    update_item_config,
)
from aea.cli.utils.context import Context
from aea.cli.utils.decorators import check_aea_project, clean_after, pass_ctx
from aea.cli.utils.package_utils import (
    copy_package_directory,
    get_package_path,
    is_item_present,
    update_item_public_id_in_init,
    update_references,
)
from aea.configurations.base import (
    ComponentId,
    ComponentType,
    DEFAULT_VERSION,
    PackageId,
    PackageType,
    PublicId,
)
<<<<<<< HEAD
from aea.configurations.utils import get_latest_component_id_from_prefix
from aea.helpers.base import find_topological_order, reachable_nodes


IMPORT_TEMPLATE_1 = "from packages.{author}.{type}.{name}"
IMPORT_TEMPLATE_2 = "import packages.{author}.{type}.{name}"
=======
from aea.configurations.base import DEFAULT_VERSION, PublicId
from aea.configurations.constants import AGENT, CONNECTION, CONTRACT, PROTOCOL, SKILL
>>>>>>> a7d0b9bd


@click.group()
@click.option(
    "-q",
    "--quiet",
    "quiet",
    is_flag=True,
    required=False,
    default=False,
    help="If provided, the command will not ask the user for confirmation.",
)
@click.pass_context
@check_aea_project
def eject(click_context: click.core.Context, quiet):
    """Eject an installed item."""
    click_context.obj.set_config("quiet", quiet)
    set_cli_author(click_context)


@eject.command()
@click.argument("public_id", type=PublicIdParameter(), required=True)
@pass_ctx
def connection(ctx: Context, public_id: PublicId):
    """Eject an installed connection."""
<<<<<<< HEAD
    quiet = ctx.config.get("quiet")
    _eject_item(ctx, "connection", public_id, quiet=quiet)
=======
    _eject_item(ctx, CONNECTION, public_id)
>>>>>>> a7d0b9bd


@eject.command()
@click.argument("public_id", type=PublicIdParameter(), required=True)
@pass_ctx
def contract(ctx: Context, public_id: PublicId):
    """Eject an installed contract."""
<<<<<<< HEAD
    quiet = ctx.config.get("quiet")
    _eject_item(ctx, "contract", public_id, quiet=quiet)
=======
    _eject_item(ctx, CONTRACT, public_id)
>>>>>>> a7d0b9bd


@eject.command()
@click.argument("public_id", type=PublicIdParameter(), required=True)
@pass_ctx
def protocol(ctx: Context, public_id: PublicId):
    """Eject an installed protocol."""
<<<<<<< HEAD
    quiet = ctx.config.get("quiet")
    _eject_item(ctx, "protocol", public_id, quiet=quiet)
=======
    _eject_item(ctx, PROTOCOL, public_id)
>>>>>>> a7d0b9bd


@eject.command()
@click.argument("public_id", type=PublicIdParameter(), required=True)
@pass_ctx
def skill(ctx: Context, public_id: PublicId):
    """Eject an installed skill."""
<<<<<<< HEAD
    quiet = ctx.config.get("quiet")
    _eject_item(ctx, "skill", public_id, quiet=quiet)
=======
    _eject_item(ctx, SKILL, public_id)
>>>>>>> a7d0b9bd


@clean_after
def _eject_item(ctx: Context, item_type: str, public_id: PublicId, quiet: bool = True):
    """
    Eject item from installed (vendor) to custom folder.

    :param ctx: context object.
    :param item_type: item type.
    :param public_id: item public ID.
    :param quiet: if false, the function will ask the user in case of recursive eject.

    :return: None
    :raises: ClickException if item is absent at source path or present at destenation path.
    """
    # we know cli_author is set because of the above checks.
    cli_author: str = cast(str, ctx.config.get("cli_author"))
    item_type_plural = item_type + "s"
    if not is_item_present(ctx, item_type, public_id):  # pragma: no cover
        raise click.ClickException(
            f"{item_type.title()} {public_id} not found in agent's vendor items."
        )
    src = get_package_path(ctx, item_type, public_id)
    dst = get_package_path(ctx, item_type, public_id, is_vendor=False)
    if is_item_present(ctx, item_type, public_id, is_vendor=False):  # pragma: no cover
        raise click.ClickException(
            f"{item_type.title()} {public_id} is already in a non-vendor item."
        )

    if public_id.package_version.is_latest:
        # get 'concrete' public id, in case it is 'latest'
        component_prefix = ComponentType(item_type), public_id.author, public_id.name
        component_id = get_latest_component_id_from_prefix(
            ctx.agent_config, component_prefix
        )
        # component id is necessarily found, due to the checks above.
        public_id = cast(ComponentId, component_id).public_id

    package_id = PackageId(PackageType(item_type), public_id)

    click.echo(f"Ejecting item {package_id}")

    # first, eject all the vendor packages that depend on this
    item_remover = ItemRemoveHelper(ctx.agent_config, ignore_non_vendor=True)
    reverse_dependencies = (
        item_remover.get_agent_dependencies_with_reverse_dependencies()
    )
    reverse_reachable_dependencies = reachable_nodes(reverse_dependencies, {package_id})
    # the reversed topological order of a graph
    # is the topological order of the reverse graph.
    eject_order = list(reversed(find_topological_order(reverse_reachable_dependencies)))
    eject_order.remove(package_id)
    if len(eject_order) > 0 and not quiet:
        click.echo(f"The following vendor packages will be ejected: {eject_order}")
        answer = click.confirm("Do you want to proceed?")
        if not answer:
            click.echo("Aborted.")
            return

    for dependency_package_id in eject_order:
        # 'dependency_package_id' depends on 'package_id',
        # so we need to eject it first
        _eject_item(
            ctx,
            dependency_package_id.package_type.value,
            dependency_package_id.public_id,
            quiet=True,
        )

    # copy the vendor package into the non-vendor packages
    ctx.clean_paths.append(dst)
    copy_package_directory(Path(src), dst)

    new_public_id = PublicId(cli_author, public_id.name, DEFAULT_VERSION)
    update_item_config(
        item_type, Path(dst), author=new_public_id.author, version=new_public_id.version
    )
    update_item_public_id_in_init(item_type, Path(dst), new_public_id)
<<<<<<< HEAD
=======
    supported_items = getattr(ctx.agent_config, item_type_plural)
    for p_id in supported_items:
        if p_id.author == public_id.author and p_id.name == public_id.name:
            present_public_id = p_id
            break
    supported_items.add(new_public_id)
    supported_items.remove(present_public_id)
    update_item_config(AGENT, Path(ctx.cwd), **{item_type_plural: supported_items})

>>>>>>> a7d0b9bd
    shutil.rmtree(src)

    # update references in all the other packages
    component_type = ComponentType(item_type_plural[:-1])
    old_component_id = ComponentId(component_type, public_id)
    new_component_id = ComponentId(component_type, new_public_id)
    update_references(ctx, {old_component_id: new_component_id})

    # need to reload agent configuration with the updated references
    try_to_load_agent_config(ctx)

    # replace import statements in all the non-vendor packages
    _replace_all_import_statements(
        Path(ctx.cwd), ComponentType(item_type), public_id, new_public_id
    )

    # fingerprint all (non-vendor) packages
    _fingerprint_all(ctx)

    click.echo(
        f"Successfully ejected {item_type} {public_id} to {dst} as {new_public_id}."
    )


def _replace_all_import_statements(
    aea_project_path: Path,
    item_type: ComponentType,
    old_public_id: PublicId,
    new_public_id: PublicId,
):
    """
    Replace all import statements in Python modules of all the non-vendor packages.

    The function looks for two patterns:
    - from packages.<author>.<item_type_plural>.<name>
    - import packages.<author>.<item_type_plural>.<name>

    :param aea_project_path: path to the AEA project.
    :param item_type: the item type.
    :param old_public_id: the old public id.
    :param new_public_id: the new public id.
    :return: None
    """
    old_formats = dict(
        author=old_public_id.author, type=item_type.to_plural(), name=old_public_id.name
    )
    new_formats = dict(
        author=new_public_id.author, type=item_type.to_plural(), name=new_public_id.name
    )
    old_import_1 = IMPORT_TEMPLATE_1.format(**old_formats)
    old_import_2 = IMPORT_TEMPLATE_2.format(**old_formats)
    new_import_1 = IMPORT_TEMPLATE_1.format(**new_formats)
    new_import_2 = IMPORT_TEMPLATE_2.format(**new_formats)

    pattern_1 = re.compile(rf"^{old_import_1}", re.MULTILINE)
    pattern_2 = re.compile(rf"^{old_import_2}", re.MULTILINE)

    for package_path in get_non_vendor_package_path(aea_project_path):
        for python_module in package_path.rglob("*.py"):
            content = python_module.read_text()
            content = pattern_1.sub(new_import_1, content)
            content = pattern_2.sub(new_import_2, content)
            python_module.write_text(content)


def _fingerprint_all(ctx: Context) -> None:
    """
    Fingerprint all non-vendor packages.

    :param ctx: the CLI context.
    :return: None
    """
    aea_project_path = Path(ctx.cwd)
    for package_path in get_non_vendor_package_path(aea_project_path):
        item_type = package_path.parent.name[:-1]
        config = load_item_config(item_type, package_path)
        fingerprint_item(ctx, item_type, config.public_id)<|MERGE_RESOLUTION|>--- conflicted
+++ resolved
@@ -52,17 +52,13 @@
     PackageType,
     PublicId,
 )
-<<<<<<< HEAD
+from aea.configurations.constants import CONNECTION, CONTRACT, PROTOCOL, SKILL
 from aea.configurations.utils import get_latest_component_id_from_prefix
 from aea.helpers.base import find_topological_order, reachable_nodes
 
 
 IMPORT_TEMPLATE_1 = "from packages.{author}.{type}.{name}"
 IMPORT_TEMPLATE_2 = "import packages.{author}.{type}.{name}"
-=======
-from aea.configurations.base import DEFAULT_VERSION, PublicId
-from aea.configurations.constants import AGENT, CONNECTION, CONTRACT, PROTOCOL, SKILL
->>>>>>> a7d0b9bd
 
 
 @click.group()
@@ -88,12 +84,8 @@
 @pass_ctx
 def connection(ctx: Context, public_id: PublicId):
     """Eject an installed connection."""
-<<<<<<< HEAD
-    quiet = ctx.config.get("quiet")
-    _eject_item(ctx, "connection", public_id, quiet=quiet)
-=======
-    _eject_item(ctx, CONNECTION, public_id)
->>>>>>> a7d0b9bd
+    quiet = ctx.config.get("quiet")
+    _eject_item(ctx, CONNECTION, public_id, quiet=quiet)
 
 
 @eject.command()
@@ -101,12 +93,8 @@
 @pass_ctx
 def contract(ctx: Context, public_id: PublicId):
     """Eject an installed contract."""
-<<<<<<< HEAD
-    quiet = ctx.config.get("quiet")
-    _eject_item(ctx, "contract", public_id, quiet=quiet)
-=======
-    _eject_item(ctx, CONTRACT, public_id)
->>>>>>> a7d0b9bd
+    quiet = ctx.config.get("quiet")
+    _eject_item(ctx, CONTRACT, public_id, quiet=quiet)
 
 
 @eject.command()
@@ -114,12 +102,8 @@
 @pass_ctx
 def protocol(ctx: Context, public_id: PublicId):
     """Eject an installed protocol."""
-<<<<<<< HEAD
-    quiet = ctx.config.get("quiet")
-    _eject_item(ctx, "protocol", public_id, quiet=quiet)
-=======
-    _eject_item(ctx, PROTOCOL, public_id)
->>>>>>> a7d0b9bd
+    quiet = ctx.config.get("quiet")
+    _eject_item(ctx, PROTOCOL, public_id, quiet=quiet)
 
 
 @eject.command()
@@ -127,12 +111,8 @@
 @pass_ctx
 def skill(ctx: Context, public_id: PublicId):
     """Eject an installed skill."""
-<<<<<<< HEAD
-    quiet = ctx.config.get("quiet")
-    _eject_item(ctx, "skill", public_id, quiet=quiet)
-=======
-    _eject_item(ctx, SKILL, public_id)
->>>>>>> a7d0b9bd
+    quiet = ctx.config.get("quiet")
+    _eject_item(ctx, SKILL, public_id, quiet=quiet)
 
 
 @clean_after
@@ -211,18 +191,6 @@
         item_type, Path(dst), author=new_public_id.author, version=new_public_id.version
     )
     update_item_public_id_in_init(item_type, Path(dst), new_public_id)
-<<<<<<< HEAD
-=======
-    supported_items = getattr(ctx.agent_config, item_type_plural)
-    for p_id in supported_items:
-        if p_id.author == public_id.author and p_id.name == public_id.name:
-            present_public_id = p_id
-            break
-    supported_items.add(new_public_id)
-    supported_items.remove(present_public_id)
-    update_item_config(AGENT, Path(ctx.cwd), **{item_type_plural: supported_items})
-
->>>>>>> a7d0b9bd
     shutil.rmtree(src)
 
     # update references in all the other packages
