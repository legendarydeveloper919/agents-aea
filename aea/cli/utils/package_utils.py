# -*- coding: utf-8 -*-
# ------------------------------------------------------------------------------
#
#   Copyright 2018-2020 Fetch.AI Limited
#
#   Licensed under the Apache License, Version 2.0 (the "License");
#   you may not use this file except in compliance with the License.
#   You may obtain a copy of the License at
#
#       http://www.apache.org/licenses/LICENSE-2.0
#
#   Unless required by applicable law or agreed to in writing, software
#   distributed under the License is distributed on an "AS IS" BASIS,
#   WITHOUT WARRANTIES OR CONDITIONS OF ANY KIND, either express or implied.
#   See the License for the specific language governing permissions and
#   limitations under the License.
#
# ------------------------------------------------------------------------------
"""Module with package utils of the aea cli."""

import os
import re
import shutil
from pathlib import Path
from typing import Dict, Optional, Set, Tuple

import click
from jsonschema import ValidationError

from aea import AEA_DIR
from aea.cli.utils.constants import NOT_PERMITTED_AUTHORS
from aea.cli.utils.context import Context
from aea.cli.utils.loggers import logger
from aea.configurations.base import (
    AgentConfig,
    ComponentConfiguration,
    DEFAULT_AEA_CONFIG_FILE,
    PACKAGE_PUBLIC_ID_VAR_NAME,
    PackageType,
    PublicId,
    _compute_fingerprint,
    _get_default_configuration_file_name_from_type,
)
<<<<<<< HEAD
from aea.configurations.constants import LOCAL_PACKAGES
=======
from aea.configurations.constants import (
    DEFAULT_CONNECTION,
    DEFAULT_SKILL,
    DISTRIBUTED_PROTOCOLS,
)
>>>>>>> 7d818923
from aea.configurations.loader import ConfigLoader
from aea.crypto.helpers import verify_or_create_private_keys
from aea.crypto.ledger_apis import DEFAULT_LEDGER_CONFIGS, LedgerApis
from aea.crypto.wallet import Wallet
from aea.exceptions import AEAEnforceError


ROOT = Path(".")


def verify_or_create_private_keys_ctx(
    ctx: Context, aea_project_path: Path = ROOT, exit_on_error: bool = True,
) -> None:
    """
    Verify or create private keys with ctx provided.

    :param ctx: Context
    """
    try:
        agent_config = verify_or_create_private_keys(aea_project_path, exit_on_error)
        if ctx is not None:
            ctx.agent_config = agent_config
    except ValueError as e:  # pragma: nocover
        click.ClickException(str(e))


def validate_package_name(package_name: str):
    """Check that the package name matches the pattern r"[a-zA-Z_][a-zA-Z0-9_]*".

    >>> validate_package_name("this_is_a_good_package_name")
    >>> validate_package_name("this-is-not")
    Traceback (most recent call last):
    ...
    click.exceptions.BadParameter: this-is-not is not a valid package name.
    """
    if re.fullmatch(PublicId.PACKAGE_NAME_REGEX, package_name) is None:
        raise click.BadParameter("{} is not a valid package name.".format(package_name))


def _is_valid_author_handle(author: str) -> bool:
    """
    Check that the author matches the pattern r"[a-zA-Z_][a-zA-Z0-9_]*".

    >>> _is_valid_author_handle("this_is_a_good_author_name")
    ...
    True
    >>> _is_valid_author_handle("this-is-not")
    ...
    False
    """
    if re.fullmatch(PublicId.AUTHOR_REGEX, author) is None:
        return False
    return True


def _is_permitted_author_handle(author: str) -> bool:
    """
    Check that the author handle is permitted.

    :param author: the author
    :retun: bool
    """
    result = author not in NOT_PERMITTED_AUTHORS
    return result


def try_get_item_source_path(
    path: str, author_name: Optional[str], item_type_plural: str, item_name: str
) -> str:
    """
    Get the item source path.

    :param path: the source path root
    :param author_name: the name of the author of the item
    :param item_type_plural: the item type (plural)
    :param item_name: the item name

    :return: the item source path
    """
    if author_name is None:
        source_path = os.path.join(path, item_type_plural, item_name)
    else:
        source_path = os.path.join(path, author_name, item_type_plural, item_name)
    if not os.path.exists(source_path):
        raise click.ClickException(
            'Item "{}" not found in source folder.'.format(item_name)
        )
    return source_path


def try_get_item_target_path(
    path: str, author_name: str, item_type_plural: str, item_name: str
) -> str:
    """
    Get the item target path.

    :param path: the target path root
    :param author_name the author name
    :param item_type_plural: the item type (plural)
    :param item_name: the item name

    :return: the item target path
    """
    target_path = os.path.join(path, author_name, item_type_plural, item_name)
    if os.path.exists(target_path):
        raise click.ClickException(
            'Item "{}" already exists in target folder.'.format(item_name)
        )
    return target_path


def get_package_path(
    ctx: Context, item_type: str, public_id: PublicId, is_vendor: bool = True
) -> str:
    """
    Get a vendorized path for a package.

    :param ctx: context.
    :param item_type: item type.
    :param public_id: item public ID.
    :param is_vendor: flag for vendorized path (True by defaut).

    :return: vendorized estenation path for package.
    """
    item_type_plural = item_type + "s"
    if is_vendor:
        return os.path.join(
            ctx.cwd, "vendor", public_id.author, item_type_plural, public_id.name
        )
    return os.path.join(ctx.cwd, item_type_plural, public_id.name)


def get_package_path_unified(ctx: Context, item_type: str, public_id: PublicId) -> str:
    """
    Get a path for a package, either vendor or not.

    That is:
    - if the author in the public id is not the same of the AEA project author,
      just look into vendor/
    - Otherwise, first look into local packages, then into vendor/.

    :param ctx: context.
    :param item_type: item type.
    :param public_id: item public ID.

    :return: vendorized estenation path for package.
    """
    vendor_path = get_package_path(ctx, item_type, public_id, is_vendor=True)
    if ctx.agent_config.author != public_id.author or not is_item_present(
        ctx, item_type, public_id, is_vendor=False
    ):
        return vendor_path
    return get_package_path(ctx, item_type, public_id, is_vendor=False)


def copy_package_directory(src: Path, dst: str) -> Path:
    """
     Copy a package directory to the agent vendor resources.

    :param src: source path to the package to be added.
    :param dst: str package destenation path.

    :return: copied folder target path.
    :raises SystemExit: if the copy raises an exception.
    """
    # copy the item package into the agent's supported packages.
    src_path = str(src.absolute())
    logger.debug("Copying modules. src={} dst={}".format(src_path, dst))
    try:
        shutil.copytree(src_path, dst)
    except Exception as e:
        raise click.ClickException(str(e))

    items_folder = os.path.split(dst)[0]
    Path(items_folder, "__init__.py").touch()
    return Path(dst)


def find_item_locally(
    ctx: Context, item_type: str, item_public_id: PublicId
) -> Tuple[Path, ComponentConfiguration]:
    """
    Find an item in the local registry.

    :param ctx: the CLI context.
    :param item_type: the type of the item to load. One of: protocols, connections, skills
    :param item_public_id: the public id of the item to find.

    :return: tuple of path to the package directory (either in registry or in aea directory) and component configuration

    :raises SystemExit: if the search fails.
    """
    item_type_plural = item_type + "s"
    item_name = item_public_id.name

    # check in registry
    registry_path = (
        os.path.join(ctx.cwd, ctx.agent_config.registry_path)
        if ctx.registry_path is None
        else ctx.registry_path
    )
    package_path = Path(
        registry_path, item_public_id.author, item_type_plural, item_name
    )
    config_file_name = _get_default_configuration_file_name_from_type(item_type)
    item_configuration_filepath = package_path / config_file_name
    if not item_configuration_filepath.exists():
        raise click.ClickException(
            "Cannot find {}: '{}'.".format(item_type, item_public_id)
        )

    # try to load the item configuration file
    try:
        item_configuration_loader = ConfigLoader.from_configuration_type(
            PackageType(item_type)
        )
        item_configuration = item_configuration_loader.load(
            item_configuration_filepath.open()
        )
    except ValidationError as e:
        raise click.ClickException(
            "{} configuration file not valid: {}".format(item_type.capitalize(), str(e))
        )

    # check that the configuration file of the found package matches the expected author and version.
    version = item_configuration.version
    author = item_configuration.author
    if item_public_id.author != author or (
        not item_public_id.package_version.is_latest
        and item_public_id.version != version
    ):
        raise click.ClickException(
            "Cannot find {} with author and version specified.".format(item_type)
        )

    return package_path, item_configuration


def find_item_in_distribution(  # pylint: disable=unused-argument
    ctx, item_type, item_public_id: PublicId
) -> Path:
    """
    Find an item in the AEA directory.

    :param ctx: the CLI context.
    :param item_type: the type of the item to load. One of: protocols, connections, skills
    :param item_public_id: the public id of the item to find.
    :return: path to the package directory (either in registry or in aea directory).
    :raises SystemExit: if the search fails.
    """
    item_type_plural = item_type + "s"
    item_name = item_public_id.name

    # check in aea dir
    registry_path = AEA_DIR
    package_path = Path(registry_path, item_type_plural, item_name)
    config_file_name = _get_default_configuration_file_name_from_type(item_type)
    item_configuration_filepath = package_path / config_file_name
    if not item_configuration_filepath.exists():
        raise click.ClickException(
            "Cannot find {}: '{}'.".format(item_type, item_public_id)
        )

    # try to load the item configuration file
    try:
        item_configuration_loader = ConfigLoader.from_configuration_type(
            PackageType(item_type)
        )
        item_configuration = item_configuration_loader.load(
            item_configuration_filepath.open()
        )
    except ValidationError as e:
        raise click.ClickException(
            "{} configuration file not valid: {}".format(item_type.capitalize(), str(e))
        )

    # check that the configuration file of the found package matches the expected author and version.
    version = item_configuration.version
    author = item_configuration.author
    if item_public_id.author != author or (
        not item_public_id.package_version.is_latest
        and item_public_id.version != version
    ):
        raise click.ClickException(
            "Cannot find {} with author and version specified.".format(item_type)
        )

    return package_path


def validate_author_name(author: Optional[str] = None) -> str:
    """
    Validate an author name.

    :param author: the author name (optional)
    """
    is_acceptable_author = False
    if (
        author is not None
        and _is_valid_author_handle(author)
        and _is_permitted_author_handle(author)
    ):
        is_acceptable_author = True
        valid_author = author
    while not is_acceptable_author:
        author_prompt = click.prompt(
            "Please enter the author handle you would like to use", type=str
        )
        valid_author = author_prompt
        if _is_valid_author_handle(author_prompt) and _is_permitted_author_handle(
            author_prompt
        ):
            is_acceptable_author = True
        elif not _is_valid_author_handle(author_prompt):
            is_acceptable_author = False
            click.echo(
                "Not a valid author handle. Please try again. "
                "Author handles must satisfy the following regex: {}".format(
                    PublicId.AUTHOR_REGEX
                )
            )
        elif not _is_permitted_author_handle(author_prompt):
            is_acceptable_author = False
            click.echo(
                "Not a permitted author handle. The following author handles are not allowed: {}".format(
                    NOT_PERMITTED_AUTHORS
                )
            )

    return valid_author


def is_fingerprint_correct(package_path: Path, item_config) -> bool:
    """
    Validate fingerprint of item before adding.

    :param package_path: path to a package folder.
    :param item_config: item configuration.

    :return: None.
    """
    fingerprint = _compute_fingerprint(
        package_path, ignore_patterns=item_config.fingerprint_ignore_patterns
    )
    return item_config.fingerprint == fingerprint


def register_item(ctx: Context, item_type: str, item_public_id: PublicId) -> None:
    """
    Register item in agent configuration.

    :param ctx: click context object.
    :param item_type: type of item.
    :param item_public_id: PublicId of item.

    :return: None.
    """
    logger.debug(
        "Registering the {} into {}".format(item_type, DEFAULT_AEA_CONFIG_FILE)
    )
    supported_items = get_items(ctx.agent_config, item_type)
    supported_items.add(item_public_id)
    ctx.agent_loader.dump(
        ctx.agent_config, open(os.path.join(ctx.cwd, DEFAULT_AEA_CONFIG_FILE), "w")
    )


def is_item_present_unified(ctx: Context, item_type: str, item_public_id: PublicId):
    """
    Check if item is present, either vendor or not.

    That is:
    - if the author in the public id is not the same of the AEA project author,
      just look into vendor/
    - Otherwise, first look into local packages, then into vendor/.

    :param ctx: context object.
    :param item_type: type of an item.
    :param item_public_id: PublicId of an item.
    :return: True if the item is present, False otherwise.
    """
    is_in_vendor = is_item_present(ctx, item_type, item_public_id, is_vendor=True)
    if item_public_id.author != ctx.agent_config.author:
        return is_in_vendor
    return is_in_vendor or is_item_present(
        ctx, item_type, item_public_id, is_vendor=False
    )


def is_item_present(
    ctx: Context, item_type: str, item_public_id: PublicId, is_vendor: bool = True
) -> bool:
    """
    Check if item is already present in AEA.

    :param ctx: context object.
    :param item_type: type of an item.
    :param item_public_id: PublicId of an item.
    :param is_vendor: flag for vendorized path (True by defaut).

    :return: boolean is item present.
    """
    # check item presence only by author/package_name pair, without version.

    item_path = get_package_path(ctx, item_type, item_public_id, is_vendor=is_vendor)
    registered_item_public_id = get_item_public_id_by_author_name(
        ctx.agent_config, item_type, item_public_id.author, item_public_id.name
    )
    is_item_registered = registered_item_public_id is not None

    return is_item_registered and Path(item_path).exists()


def get_item_id_present(
    ctx: Context, item_type: str, item_public_id: PublicId
) -> PublicId:
    """
    Get the item present in AEA.

    :param ctx: context object.
    :param item_type: type of an item.
    :param item_public_id: PublicId of an item.

    :return: boolean is item present.
    :raises: AEAEnforceError
    """
    registered_item_public_id = get_item_public_id_by_author_name(
        ctx.agent_config, item_type, item_public_id.author, item_public_id.name
    )
    if registered_item_public_id is None:
        raise AEAEnforceError("Cannot find item.")  # pragma: nocover
    return registered_item_public_id


def get_item_public_id_by_author_name(
    agent_config: AgentConfig, item_type: str, author: str, name: str
) -> Optional[PublicId]:
    """
    Get component public_id by author and namme.

    :param agent_config: AgentConfig
    :param item_type: str. component type: connection, skill, contract, protocol
    :param author: str. author name
    :param name: str. component name

    :return: PublicId
    """
    items_in_config = {
        (x.author, x.name): x for x in get_items(agent_config, item_type)
    }
    return items_in_config.get((author, name), None)


def get_items(agent_config: AgentConfig, item_type: str) -> Set[PublicId]:
    """
    Get all items of certain type registered in AgentConfig.

    :param agent_config: AgentConfig
    :param item_type: str. component type: connection, skill, contract, protocol

    :return: set of public ids
    """
    item_type_plural = item_type + "s"
    return getattr(agent_config, item_type_plural)


def is_distributed_item(item_public_id: PublicId) -> bool:
    """
    Check whether the item public id correspond to a package in the distribution.

    If the provided item has version 'latest', only the prefixes are compared.
    Otherwise, the function will try to match the exact version occurrence among the distributed packages.
    """
<<<<<<< HEAD
    if item_public_id.package_version.is_latest:
        return any(item_public_id.same_prefix(other) for other in LOCAL_PACKAGES)
    return item_public_id in LOCAL_PACKAGES
=======
    distributed_packages: List[PublicId] = [
        DEFAULT_CONNECTION,
        *DISTRIBUTED_PROTOCOLS,
        DEFAULT_SKILL,
    ]
    if item_public_id.package_version.is_latest:
        return any(item_public_id.same_prefix(other) for other in distributed_packages)
    return item_public_id in distributed_packages
>>>>>>> 7d818923


def try_get_balance(  # pylint: disable=unused-argument
    agent_config: AgentConfig, wallet: Wallet, type_: str
) -> int:
    """
    Try to get wallet balance.

    :param agent_config: agent config object.
    :param wallet: wallet object.
    :param type_: type of ledger API.

    :retun: token balance.
    """
    try:
        if type_ not in DEFAULT_LEDGER_CONFIGS:  # pragma: no cover
            raise ValueError("No ledger api config for {} available.".format(type_))
        address = wallet.addresses.get(type_)
        if address is None:  # pragma: no cover
            raise ValueError("No key '{}' in wallet.".format(type_))
        balance = LedgerApis.get_balance(type_, address)
        if balance is None:  # pragma: no cover
            raise ValueError("No balance returned!")
        return balance
    except ValueError as e:  # pragma: no cover
        raise click.ClickException(str(e))


def get_wallet_from_context(ctx: Context) -> Wallet:
    """
    Get wallet from current click Context.

    :param ctx: click context

    :return: wallet
    """
    verify_or_create_private_keys_ctx(ctx=ctx)
    wallet = get_wallet_from_agent_config(ctx.agent_config)
    return wallet


def get_wallet_from_agent_config(agent_config: AgentConfig) -> Wallet:
    """Get wallet from agent_cofig provided."""
    private_key_paths: Dict[str, Optional[str]] = {
        config_pair[0]: config_pair[1]
        for config_pair in agent_config.private_key_paths.read_all()
    }
    wallet = Wallet(private_key_paths)
    return wallet


def update_item_public_id_in_init(
    item_type: str, package_path: Path, item_id: PublicId
) -> None:
    """
    Update item config and item config file.

    :param item_type: type of item.
    :param package_path: path to a package folder.
    :param item_id: public_id

    :return: None
    """
    if item_type != "skill":
        return
    init_filepath = os.path.join(package_path, "__init__.py")
    with open(init_filepath, "r") as f:
        file_content = f.readlines()
    with open(init_filepath, "w") as f:
        for line in file_content:
            if PACKAGE_PUBLIC_ID_VAR_NAME in line:
                f.write(
                    f'{PACKAGE_PUBLIC_ID_VAR_NAME} = PublicId.from_str("{str(item_id)}")'
                )
            else:
                f.write(line)<|MERGE_RESOLUTION|>--- conflicted
+++ resolved
@@ -41,15 +41,7 @@
     _compute_fingerprint,
     _get_default_configuration_file_name_from_type,
 )
-<<<<<<< HEAD
-from aea.configurations.constants import LOCAL_PACKAGES
-=======
-from aea.configurations.constants import (
-    DEFAULT_CONNECTION,
-    DEFAULT_SKILL,
-    DISTRIBUTED_PROTOCOLS,
-)
->>>>>>> 7d818923
+from aea.configurations.constants import DISTRIBUTED_PACKAGES
 from aea.configurations.loader import ConfigLoader
 from aea.crypto.helpers import verify_or_create_private_keys
 from aea.crypto.ledger_apis import DEFAULT_LEDGER_CONFIGS, LedgerApis
@@ -523,20 +515,9 @@
     If the provided item has version 'latest', only the prefixes are compared.
     Otherwise, the function will try to match the exact version occurrence among the distributed packages.
     """
-<<<<<<< HEAD
     if item_public_id.package_version.is_latest:
-        return any(item_public_id.same_prefix(other) for other in LOCAL_PACKAGES)
-    return item_public_id in LOCAL_PACKAGES
-=======
-    distributed_packages: List[PublicId] = [
-        DEFAULT_CONNECTION,
-        *DISTRIBUTED_PROTOCOLS,
-        DEFAULT_SKILL,
-    ]
-    if item_public_id.package_version.is_latest:
-        return any(item_public_id.same_prefix(other) for other in distributed_packages)
-    return item_public_id in distributed_packages
->>>>>>> 7d818923
+        return any(item_public_id.same_prefix(other) for other in DISTRIBUTED_PACKAGES)
+    return item_public_id in DISTRIBUTED_PACKAGES
 
 
 def try_get_balance(  # pylint: disable=unused-argument
