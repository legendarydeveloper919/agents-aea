# -*- coding: utf-8 -*-
# ------------------------------------------------------------------------------
#
#   Copyright 2018-2019 Fetch.AI Limited
#
#   Licensed under the Apache License, Version 2.0 (the "License");
#   you may not use this file except in compliance with the License.
#   You may obtain a copy of the License at
#
#       http://www.apache.org/licenses/LICENSE-2.0
#
#   Unless required by applicable law or agreed to in writing, software
#   distributed under the License is distributed on an "AS IS" BASIS,
#   WITHOUT WARRANTIES OR CONDITIONS OF ANY KIND, either express or implied.
#   See the License for the specific language governing permissions and
#   limitations under the License.
#
# ------------------------------------------------------------------------------

<<<<<<< HEAD
"""Mail module abstract base classes."""
import asyncio
import logging
import queue
import threading
from abc import ABC, abstractmethod
from asyncio import AbstractEventLoop, CancelledError
from asyncio.tasks import Task
from typing import Dict, List, Optional, Sequence, Tuple, cast
from urllib.parse import urlparse

from aea.configurations.base import ProtocolId, PublicId, SkillId
from aea.connections.base import Connection, ConnectionStatus
from aea.helpers.async_friendly_queue import AsyncFriendlyQueue
from aea.helpers.async_utils import ThreadedAsyncRunner, cancel_and_wait
=======
import logging
from abc import ABC, abstractmethod
from typing import Optional
from urllib.parse import urlparse

from aea.configurations.base import ProtocolId, PublicId, SkillId
>>>>>>> 738bffff
from aea.mail import base_pb2

logger = logging.getLogger(__name__)


Address = str


class AEAConnectionError(Exception):
    """Exception class for connection errors."""


class Empty(Exception):
    """Exception for when the inbox is empty."""


class URI:
    """URI following RFC3986."""

    def __init__(self, uri_raw: str):
        """
        Initialize the URI.

        Must follow: https://tools.ietf.org/html/rfc3986.html

        :param uri_raw: the raw form uri
        :raises ValueError: if uri_raw is not RFC3986 compliant
        """
        self.uri_raw = uri_raw
        parsed = urlparse(uri_raw)
        self._scheme = parsed.scheme
        self._netloc = parsed.netloc
        self._path = parsed.path
        self._params = parsed.params
        self._query = parsed.query
        self._fragment = parsed.fragment
        self._username = parsed.username
        self._password = parsed.password
        self._host = parsed.hostname
        self._port = parsed.port

    @property
    def scheme(self) -> str:
        """Get the scheme."""
        return self._scheme

    @property
    def netloc(self) -> str:
        """Get the netloc."""
        return self._netloc

    @property
    def path(self) -> str:
        """Get the path."""
        return self._path

    @property
    def params(self) -> str:
        """Get the params."""
        return self._params

    @property
    def query(self) -> str:
        """Get the query."""
        return self._query

    @property
    def fragment(self) -> str:
        """Get the fragment."""
        return self._fragment

    @property
    def username(self) -> Optional[str]:
        """Get the username."""
        return self._username

    @property
    def password(self) -> Optional[str]:
        """Get the password."""
        return self._password

    @property
    def host(self) -> Optional[str]:
        """Get the host."""
        return self._host

    @property
    def port(self) -> Optional[int]:
        """Get the port."""
        return self._port

    def __str__(self):
        """Get string representation."""
        return self.uri_raw

    def __eq__(self, other):
        """Compare with another object."""
        return (
            isinstance(other, URI)
            and self.scheme == other.scheme
            and self.netloc == other.netloc
            and self.path == other.path
            and self.params == other.params
            and self.query == other.query
            and self.fragment == other.fragment
            and self.username == other.username
            and self.password == other.password
            and self.host == other.host
            and self.port == other.port
        )


class EnvelopeContext:
    """Extra information for the handling of an envelope."""

    def __init__(
        self, connection_id: Optional[PublicId] = None, uri: Optional[URI] = None
    ):
        """
        Initialize the envelope context.

        :param connection_id: the connection id used for routing the outgoing envelope in the multiplexer.
        :param uri: the URI sent with the envelope.
        """
        self.connection_id = connection_id
        self.uri = uri

    @property
    def uri_raw(self) -> str:
        """Get uri in string format."""
        return str(self.uri)

    def __str__(self):
        """Get the string representation."""
        return "EnvelopeContext(connection_id={connection_id}, uri_raw={uri_raw})".format(
            connection_id=str(self.connection_id), uri_raw=str(self.uri),
        )

    def __eq__(self, other):
        """Compare with another object."""
        return (
            isinstance(other, EnvelopeContext)
            and self.connection_id == other.connection_id
            and self.uri == other.uri
        )


class EnvelopeSerializer(ABC):
    """Abstract class to specify the serialization layer for the envelope."""

    @abstractmethod
    def encode(self, envelope: "Envelope") -> bytes:
        """
        Encode the envelope.

        :param envelope: the envelope to encode
        :return: the encoded envelope
        """

    @abstractmethod
    def decode(self, envelope_bytes: bytes) -> "Envelope":
        """
        Decode the envelope.

        :param envelope_bytes: the encoded envelope
        :return: the envelope
        """


class ProtobufEnvelopeSerializer(EnvelopeSerializer):
    """Envelope serializer using Protobuf."""

    def encode(self, envelope: "Envelope") -> bytes:
        """
        Encode the envelope.

        :param envelope: the envelope to encode
        :return: the encoded envelope
        """
        envelope_pb = base_pb2.Envelope()
        envelope_pb.to = envelope.to
        envelope_pb.sender = envelope.sender
        envelope_pb.protocol_id = str(envelope.protocol_id)
        envelope_pb.message = envelope.message
        if envelope.context is not None:
            envelope_pb.uri = envelope.context.uri_raw

        envelope_bytes = envelope_pb.SerializeToString()
        return envelope_bytes

    def decode(self, envelope_bytes: bytes) -> "Envelope":
        """
        Decode the envelope.

        :param envelope_bytes: the encoded envelope
        :return: the envelope
        """
        envelope_pb = base_pb2.Envelope()
        envelope_pb.ParseFromString(envelope_bytes)

        to = envelope_pb.to
        sender = envelope_pb.sender
        protocol_id = PublicId.from_str(envelope_pb.protocol_id)
        message = envelope_pb.message
        if envelope_pb.uri == "":  # empty string means this field is not set in proto3
            uri_raw = envelope_pb.uri
            uri = URI(uri_raw=uri_raw)
            context = EnvelopeContext(uri=uri)
            envelope = Envelope(
                to=to,
                sender=sender,
                protocol_id=protocol_id,
                message=message,
                context=context,
            )
        else:
            envelope = Envelope(
                to=to, sender=sender, protocol_id=protocol_id, message=message,
            )

        return envelope


DefaultEnvelopeSerializer = ProtobufEnvelopeSerializer


class Envelope:
    """The top level message class for agent to agent communication."""

    default_serializer = DefaultEnvelopeSerializer()

    def __init__(
        self,
        to: Address,
        sender: Address,
        protocol_id: ProtocolId,
        message: bytes,
        context: Optional[EnvelopeContext] = None,
    ):
        """
        Initialize a Message object.

        :param to: the address of the receiver.
        :param sender: the address of the sender.
        :param protocol_id: the protocol id.
        :param message: the protocol-specific message.
        :param context: the optional envelope context.
        """
        self._to = to
        self._sender = sender
        self._protocol_id = protocol_id
        self._message = message
        self._context = context if context is not None else EnvelopeContext()

    @property
    def to(self) -> Address:
        """Get address of receiver."""
        return self._to

    @to.setter
    def to(self, to: Address) -> None:
        """Set address of receiver."""
        self._to = to

    @property
    def sender(self) -> Address:
        """Get address of sender."""
        return self._sender

    @sender.setter
    def sender(self, sender: Address) -> None:
        """Set address of sender."""
        self._sender = sender

    @property
    def protocol_id(self) -> ProtocolId:
        """Get protocol id."""
        return self._protocol_id

    @protocol_id.setter
    def protocol_id(self, protocol_id: ProtocolId) -> None:
        """Set the protocol id."""
        self._protocol_id = protocol_id

    @property
    def message(self) -> bytes:
        """Get the protocol-specific message."""
        return self._message

    @message.setter
    def message(self, message: bytes) -> None:
        """Set the protocol-specific message."""
        self._message = message

    @property
    def context(self) -> EnvelopeContext:
        """Get the envelope context."""
        return self._context

    @property
    def skill_id(self) -> Optional[SkillId]:
        """
        Get the skill id from an envelope context, if set.

        :return: skill id
        """
        skill_id = None  # Optional[PublicId]
        if self.context is not None and self.context.uri is not None:
            uri_path = self.context.uri.path
            try:
                skill_id = PublicId.from_uri_path(uri_path)
            except ValueError:
                logger.debug("URI - {} - not a valid skill id.".format(uri_path))
        return skill_id

    def __eq__(self, other):
        """Compare with another object."""
        return (
            isinstance(other, Envelope)
            and self.to == other.to
            and self.sender == other.sender
            and self.protocol_id == other.protocol_id
            and self.message == other.message
            and self.context == other.context
        )

    def encode(self, serializer: Optional[EnvelopeSerializer] = None) -> bytes:
        """
        Encode the envelope.

        :param serializer: the serializer that implements the encoding procedure.
        :return: the encoded envelope.
        """
        if serializer is None:
            serializer = self.default_serializer
        envelope_bytes = serializer.encode(self)
        return envelope_bytes

    @classmethod
    def decode(
        cls, envelope_bytes: bytes, serializer: Optional[EnvelopeSerializer] = None
    ) -> "Envelope":
        """
        Decode the envelope.

        :param envelope_bytes: the bytes to be decoded.
        :param serializer: the serializer that implements the decoding procedure.
        :return: the decoded envelope.
        """
        if serializer is None:
            serializer = cls.default_serializer
        envelope = serializer.decode(envelope_bytes)
        return envelope

    def __str__(self):
        """Get the string representation of an envelope."""
        return "Envelope(to={to}, sender={sender}, protocol_id={protocol_id}, message={message})".format(
            to=self.to,
            sender=self.sender,
            protocol_id=self.protocol_id,
            message=self.message,
<<<<<<< HEAD
        )


class AsyncMultiplexer:
    """This class can handle multiple connections at once."""

    def __init__(
        self,
        connections: Optional[Sequence[Connection]] = None,
        default_connection_index: int = 0,
        loop: Optional[AbstractEventLoop] = None,
    ):
        """
        Initialize the connection multiplexer.

        :param connections: a sequence of connections.
        :param default_connection_index: the index of the connection to use as default.
            This information is used for envelopes which don't specify any routing context.
            If connections is None, this parameter is ignored.
        :param loop: the event loop to run the multiplexer. If None, a new event loop is created.
        """
        self._connections: List[Connection] = []
        self._id_to_connection: Dict[PublicId, Connection] = {}
        self.default_connection: Optional[Connection] = None
        self._initialize_connections_if_any(connections, default_connection_index)

        self._connection_status = ConnectionStatus()

        self._in_queue = AsyncFriendlyQueue()  # type: AsyncFriendlyQueue
        self._out_queue = None  # type: Optional[asyncio.Queue]

        self._recv_loop_task = None  # type: Optional[Task]
        self._send_loop_task = None  # type: Optional[Task]
        self._default_routing = {}  # type: Dict[PublicId, PublicId]

        self.set_loop(loop if loop is not None else asyncio.new_event_loop())

    def set_loop(self, loop: AbstractEventLoop) -> None:
        """
        Set event loop and all event loopp related objects.

        :param loop: asyncio event loop.
        :return: None
        """
        self._loop: AbstractEventLoop = loop
        self._lock: asyncio.Lock = asyncio.Lock(loop=self._loop)

    def _initialize_connections_if_any(
        self, connections: Optional[Sequence[Connection]], default_connection_index: int
    ):
        if connections is not None:
            assert (
                0 <= default_connection_index <= len(connections) - 1
            ), "Default connection index out of range."
            for idx, connection in enumerate(connections):
                self.add_connection(connection, idx == default_connection_index)

    def add_connection(self, connection: Connection, is_default: bool = False) -> None:
        """
        Add a connection to the mutliplexer.

        :param connection: the connection to add.
        :param is_default: whether the connection added should be the default one.
        :return: None
        """
        if connection.connection_id in self._id_to_connection:
            logger.warning(
                f"A connection with id {connection.connection_id} was already added. Replacing it..."
            )

        self._connections.append(connection)
        self._id_to_connection[connection.connection_id] = connection
        if is_default:
            self.default_connection = connection

    def _connection_consistency_checks(self):
        """
        Do some consistency checks on the multiplexer connections.

        :return: None
        :raise AssertionError: if an inconsistency is found.
        """
        assert len(self.connections) > 0, "List of connections cannot be empty."

        assert len(set(c.connection_id for c in self.connections)) == len(
            self.connections
        ), "Connection names must be unique."

    @property
    def in_queue(self) -> AsyncFriendlyQueue:
        """Get the in queue."""
        return self._in_queue

    @property
    def out_queue(self) -> asyncio.Queue:
        """Get the out queue."""
        assert (
            self._out_queue is not None
        ), "Accessing out queue before loop is started."
        return self._out_queue

    @property
    def connections(self) -> Tuple[Connection, ...]:
        """Get the connections."""
        return tuple(self._connections)

    @property
    def is_connected(self) -> bool:
        """Check whether the multiplexer is processing envelopes."""
        return all(c.connection_status.is_connected for c in self._connections)

    @property
    def default_routing(self) -> Dict[PublicId, PublicId]:
        """Get the default routing."""
        return self._default_routing

    @default_routing.setter
    def default_routing(self, default_routing: Dict[PublicId, PublicId]):
        """Set the default routing."""
        self._default_routing = default_routing

    @property
    def connection_status(self) -> ConnectionStatus:
        """Get the connection status."""
        return self._connection_status

    async def connect(self) -> None:
        """Connect the multiplexer."""
        logger.debug("Multiplexer connecting...")
        self._connection_consistency_checks()
        self._out_queue = asyncio.Queue()
        async with self._lock:
            if self.connection_status.is_connected:
                logger.debug("Multiplexer already connected.")
                return
            try:
                await self._connect_all()
                assert self.is_connected, "At least one connection failed to connect!"
                self._connection_status.is_connected = True
                self._recv_loop_task = self._loop.create_task(self._receiving_loop())
                self._send_loop_task = self._loop.create_task(self._send_loop())
                logger.debug("Multiplexer connected and running.")
            except (CancelledError, Exception):
                logger.exception("Exception on connect:")
                self._connection_status.is_connected = False
                await self._stop()
                raise AEAConnectionError("Failed to connect the multiplexer.")

    async def disconnect(self) -> None:
        """Disconnect the multiplexer."""
        logger.debug("Multiplexer disconnecting...")
        async with self._lock:
            if not self.connection_status.is_connected:
                logger.debug("Multiplexer already disconnected.")
                await asyncio.wait_for(self._stop(), timeout=60)
                return
            try:
                await asyncio.wait_for(self._disconnect_all(), timeout=60)
                await asyncio.wait_for(self._stop(), timeout=60)
                self._connection_status.is_connected = False
                logger.debug("Multiplexer disconnected.")
            except (CancelledError, Exception):
                logger.exception("Exception on disconnect:")
                raise AEAConnectionError("Failed to disconnect the multiplexer.")

    async def _stop(self) -> None:
        """
        Stop the multiplexer.

        Stops recv and send loops.
        Disconnect every connection.
        """
        logger.debug("Stopping multiplexer...")
        await cancel_and_wait(self._recv_loop_task)
        self._recv_loop_task = None

        if self._send_loop_task is not None and not self._send_loop_task.done():
            # send a 'stop' token (a None value) to wake up the coroutine waiting for outgoing envelopes.
            await self.out_queue.put(None)
            await cancel_and_wait(self._send_loop_task)
            self._send_loop_task = None

        for connection in [
            c
            for c in self.connections
            if c.connection_status.is_connected or c.connection_status.is_connecting
        ]:
            await connection.disconnect()
        logger.debug("Multiplexer stopped.")

    async def _connect_all(self) -> None:
        """Set all the connection up."""
        logger.debug("Starting multiplexer connections.")
        connected = []  # type: List[PublicId]
        for connection_id, connection in self._id_to_connection.items():
            try:
                await self._connect_one(connection_id)
                connected.append(connection_id)
            except Exception as e:
                logger.error(
                    "Error while connecting {}: {}".format(
                        str(type(connection)), str(e)
                    )
                )
                for c in connected:
                    await self._disconnect_one(c)
                break
        logger.debug("Multiplexer connections are set.")

    async def _connect_one(self, connection_id: PublicId) -> None:
        """
        Set a connection up.

        :param connection_id: the id of the connection.
        :return: None
        """
        connection = self._id_to_connection[connection_id]
        logger.debug("Processing connection {}".format(connection.connection_id))
        if connection.connection_status.is_connected:
            logger.debug(
                "Connection {} already established.".format(connection.connection_id)
            )
        else:
            connection.loop = self._loop
            await connection.connect()
            logger.debug(
                "Connection {} has been set up successfully.".format(
                    connection.connection_id
                )
            )

    async def _disconnect_all(self) -> None:
        """Tear all the connections down."""
        logger.debug("Tear the multiplexer connections down.")
        for connection_id, connection in self._id_to_connection.items():
            try:
                await self._disconnect_one(connection_id)
            except Exception as e:
                logger.error(
                    "Error while disconnecting {}: {}".format(
                        str(type(connection)), str(e)
                    )
                )

    async def _disconnect_one(self, connection_id: PublicId) -> None:
        """
        Tear a connection down.

        :param connection_id: the id of the connection.
        :return: None
        """
        connection = self._id_to_connection[connection_id]
        logger.debug("Processing connection {}".format(connection.connection_id))
        if not connection.connection_status.is_connected:
            logger.debug(
                "Connection {} already disconnected.".format(connection.connection_id)
            )
        else:
            await connection.disconnect()
            logger.debug(
                "Connection {} has been disconnected successfully.".format(
                    connection.connection_id
                )
            )

    async def _send_loop(self) -> None:
        """Process the outgoing envelopes."""
        if not self.is_connected:
            logger.debug("Sending loop not started. The multiplexer is not connected.")
            return

        while self.is_connected:
            try:
                logger.debug("Waiting for outgoing envelopes...")
                envelope = await self.out_queue.get()
                if envelope is None:
                    logger.debug(
                        "Received empty envelope. Quitting the sending loop..."
                    )
                    return None
                logger.debug("Sending envelope {}".format(str(envelope)))
                await self._send(envelope)
            except asyncio.CancelledError:
                logger.debug("Sending loop cancelled.")
                return
            except AEAConnectionError as e:
                logger.error(str(e))
            except Exception as e:
                logger.error("Error in the sending loop: {}".format(str(e)))
                return

    async def _receiving_loop(self) -> None:
        """Process incoming envelopes."""
        logger.debug("Starting receving loop...")
        task_to_connection = {
            asyncio.ensure_future(conn.receive()): conn for conn in self.connections
        }

        while self.connection_status.is_connected and len(task_to_connection) > 0:
            try:
                logger.debug("Waiting for incoming envelopes...")
                done, _pending = await asyncio.wait(
                    task_to_connection.keys(), return_when=asyncio.FIRST_COMPLETED
                )

                # process completed receiving tasks.
                for task in done:
                    envelope = task.result()
                    if envelope is not None:
                        self.in_queue.put_nowait(envelope)

                    # reinstantiate receiving task, but only if the connection is still up.
                    connection = task_to_connection.pop(task)
                    if connection.connection_status.is_connected:
                        new_task = asyncio.ensure_future(connection.receive())
                        task_to_connection[new_task] = connection

            except asyncio.CancelledError:
                logger.debug("Receiving loop cancelled.")
                break
            except Exception as e:
                logger.error("Error in the receiving loop: {}".format(str(e)))
                break

        # cancel all the receiving tasks.
        for t in task_to_connection.keys():
            t.cancel()
        logger.debug("Receiving loop terminated.")

    async def _send(self, envelope: Envelope) -> None:
        """
        Send an envelope.

        :param envelope: the envelope to send.
        :return: None
        :raises ValueError: if the connection id provided is not valid.
        :raises AEAConnectionError: if the connection id provided is not valid.
        """
        connection_id = None  # type: Optional[PublicId]
        envelope_context = envelope.context
        # first, try to route by context
        if envelope_context is not None:
            connection_id = envelope_context.connection_id

        # second, try to route by default routing
        if connection_id is None and envelope.protocol_id in self.default_routing:
            connection_id = self.default_routing[envelope.protocol_id]
            logger.debug("Using default routing: {}".format(connection_id))

        if connection_id is not None and connection_id not in self._id_to_connection:
            raise AEAConnectionError(
                "No connection registered with id: {}.".format(connection_id)
            )

        if connection_id is None:
            logger.debug("Using default connection: {}".format(self.default_connection))
            connection = self.default_connection
        else:
            connection = self._id_to_connection[connection_id]

        connection = cast(Connection, connection)
        if (
            len(connection.restricted_to_protocols) > 0
            and envelope.protocol_id not in connection.restricted_to_protocols
        ):
            logger.warning(
                "Connection {} cannot handle protocol {}. Cannot send the envelope.".format(
                    connection.connection_id, envelope.protocol_id
                )
            )
            return

        try:
            await connection.send(envelope)
        except Exception as e:  # pragma: no cover
            raise e

    def get(
        self, block: bool = False, timeout: Optional[float] = None
    ) -> Optional[Envelope]:
        """
        Get an envelope within a timeout.

        :param block: make the call blocking (ignore the timeout).
        :param timeout: the timeout to wait until an envelope is received.
        :return: the envelope, or None if no envelope is available within a timeout.
        """
        try:
            return self.in_queue.get(block=block, timeout=timeout)
        except queue.Empty:
            raise Empty

    async def async_get(self) -> Envelope:
        """
        Get an envelope async way.

        :return: the envelope
        """
        try:
            return await self.in_queue.async_get()
        except queue.Empty:
            raise Empty

    async def async_wait(self) -> None:
        """
        Get an envelope async way.

        :return: the envelope
        """
        return await self.in_queue.async_wait()

    async def _put(self, envelope: Envelope) -> None:
        """
        Schedule an envelope for sending it.

        Notice that the output queue is an asyncio.Queue which uses an event loop
        running on a different thread than the one used in this function.

        :param envelope: the envelope to be sent.
        :return: None
        """
        await self.out_queue.put(envelope)

    def put(self, envelope: Envelope) -> None:
        """
        Schedule an envelope for sending it.

        Notice that the output queue is an asyncio.Queue which uses an event loop
        running on a different thread than the one used in this function.

        :param envelope: the envelope to be sent.
        :return: None
        """
        self.out_queue.put_nowait(envelope)


class Multiplexer(AsyncMultiplexer):
    """Transit sync multiplexer for compatibility."""

    def __init__(self, *args, **kwargs):
        """
        Initialize the connection multiplexer.

        :param connections: a sequence of connections.
        :param default_connection_index: the index of the connection to use as default.
                                       | this information is used for envelopes which
                                       | don't specify any routing context.
        :param loop: the event loop to run the multiplexer. If None, a new event loop is created.
        """
        super().__init__(*args, **kwargs)
        self._sync_lock = threading.Lock()
        self._thread_was_started = False
        self._is_connected = False

    def set_loop(self, loop: AbstractEventLoop) -> None:
        """
        Set event loop and all event loopp related objects.

        :param loop: asyncio event loop.
        :return: None
        """
        super().set_loop(loop)
        self._thread_runner = ThreadedAsyncRunner(self._loop)

    def connect(self) -> None:  # type: ignore  # cause overrides coroutine
        """
        Connect the multiplexer.

        Synchronously in thread spawned if new loop created.
        """
        with self._sync_lock:
            if not self._loop.is_running():
                self._thread_runner.start()
                self._thread_was_started = True

            self._thread_runner.call(super().connect()).result(240)
            self._is_connected = True

    def disconnect(self) -> None:  # type: ignore  # cause overrides coroutine
        """
        Disconnect the multiplexer.

        Also stops a dedicated thread for event loop if spawned on connect.
        """
        logger.debug("Disconnect called")
        with self._sync_lock:
            if not self._loop.is_running():
                return

            if self._is_connected:
                self._thread_runner.call(super().disconnect()).result(240)
                self._is_connected = False
            logger.debug("Disconnect async method executed")

            if self._thread_runner.is_alive() and self._thread_was_started:
                self._thread_runner.stop()
                logger.debug("Thread stopped")
            logger.debug("Disconnected")

    def put(self, envelope: Envelope) -> None:  # type: ignore  # cause overrides coroutine
        """
        Schedule an envelope for sending it.

        Notice that the output queue is an asyncio.Queue which uses an event loop
        running on a different thread than the one used in this function.

        :param envelope: the envelope to be sent.
        :return: None
        """
        self._thread_runner.call(super()._put(envelope))  # .result(240)


class InBox:
    """A queue from where you can only consume envelopes."""

    def __init__(self, multiplexer: Multiplexer):
        """
        Initialize the inbox.

        :param multiplexer: the multiplexer
        """
        super().__init__()
        self._multiplexer = multiplexer

    def empty(self) -> bool:
        """
        Check for a envelope on the in queue.

        :return: boolean indicating whether there is an envelope or not
        """
        return self._multiplexer.in_queue.empty()

    def get(self, block: bool = False, timeout: Optional[float] = None) -> Envelope:
        """
        Check for a envelope on the in queue.

        :param block: make the call blocking (ignore the timeout).
        :param timeout: times out the block after timeout seconds.

        :return: the envelope object.
        :raises Empty: if the attempt to get an envelope fails.
        """
        logger.debug("Checks for envelope from the in queue...")
        envelope = self._multiplexer.get(block=block, timeout=timeout)
        if envelope is None:
            raise Empty()
        logger.debug(
            "Incoming envelope: to='{}' sender='{}' protocol_id='{}' message='{!r}'".format(
                envelope.to, envelope.sender, envelope.protocol_id, envelope.message
            )
        )
        return envelope

    def get_nowait(self) -> Optional[Envelope]:
        """
        Check for a envelope on the in queue and wait for no time.

        :return: the envelope object
        """
        try:
            envelope = self.get()
        except Empty:
            return None
        return envelope

    async def async_get(self) -> Envelope:
        """
        Check for a envelope on the in queue.

        :return: the envelope object.
        """
        logger.debug("Checks for envelope from the in queue async way...")
        envelope = await self._multiplexer.async_get()
        if envelope is None:
            raise Empty()
        logger.debug(
            "Incoming envelope: to='{}' sender='{}' protocol_id='{}' message='{!r}'".format(
                envelope.to, envelope.sender, envelope.protocol_id, envelope.message
            )
        )
        return envelope

    async def async_wait(self) -> None:
        """
        Check for a envelope on the in queue.

        :return: the envelope object.
        """
        logger.debug("Checks for envelope presents in queue async way...")
        await self._multiplexer.async_wait()


class OutBox:
    """A queue from where you can only enqueue envelopes."""

    def __init__(self, multiplexer: Multiplexer):
        """
        Initialize the outbox.

        :param multiplexer: the multiplexer
        """
        super().__init__()
        self._multiplexer = multiplexer

    def empty(self) -> bool:
        """
        Check for a envelope on the in queue.

        :return: boolean indicating whether there is an envelope or not
        """
        return self._multiplexer.out_queue.empty()

    def put(self, envelope: Envelope) -> None:
        """
        Put an envelope into the queue.

        :param envelope: the envelope.
        :return: None
        """
        logger.debug(
            "Put an envelope in the queue: to='{}' sender='{}' protocol_id='{}' message='{!r}'...".format(
                envelope.to, envelope.sender, envelope.protocol_id, envelope.message
            )
        )
        self._multiplexer.put(envelope)

    def put_message(
        self, to: Address, sender: Address, protocol_id: ProtocolId, message: bytes
    ) -> None:
        """
        Put a message in the outbox.

        This constructs an envelope with the input arguments.

        :param to: the recipient of the envelope.
        :param sender: the sender of the envelope.
        :param protocol_id: the protocol id.
        :param message: the content of the message.
        :return: None
        """
        envelope = Envelope(
            to=to, sender=sender, protocol_id=protocol_id, message=message
        )
        self._multiplexer.put(envelope)
=======
        )
>>>>>>> 738bffff
<|MERGE_RESOLUTION|>--- conflicted
+++ resolved
@@ -16,31 +16,14 @@
 #   limitations under the License.
 #
 # ------------------------------------------------------------------------------
-
-<<<<<<< HEAD
 """Mail module abstract base classes."""
-import asyncio
-import logging
-import queue
-import threading
-from abc import ABC, abstractmethod
-from asyncio import AbstractEventLoop, CancelledError
-from asyncio.tasks import Task
-from typing import Dict, List, Optional, Sequence, Tuple, cast
-from urllib.parse import urlparse
-
-from aea.configurations.base import ProtocolId, PublicId, SkillId
-from aea.connections.base import Connection, ConnectionStatus
-from aea.helpers.async_friendly_queue import AsyncFriendlyQueue
-from aea.helpers.async_utils import ThreadedAsyncRunner, cancel_and_wait
-=======
+
 import logging
 from abc import ABC, abstractmethod
 from typing import Optional
 from urllib.parse import urlparse
 
 from aea.configurations.base import ProtocolId, PublicId, SkillId
->>>>>>> 738bffff
 from aea.mail import base_pb2
 
 logger = logging.getLogger(__name__)
@@ -402,651 +385,4 @@
             sender=self.sender,
             protocol_id=self.protocol_id,
             message=self.message,
-<<<<<<< HEAD
-        )
-
-
-class AsyncMultiplexer:
-    """This class can handle multiple connections at once."""
-
-    def __init__(
-        self,
-        connections: Optional[Sequence[Connection]] = None,
-        default_connection_index: int = 0,
-        loop: Optional[AbstractEventLoop] = None,
-    ):
-        """
-        Initialize the connection multiplexer.
-
-        :param connections: a sequence of connections.
-        :param default_connection_index: the index of the connection to use as default.
-            This information is used for envelopes which don't specify any routing context.
-            If connections is None, this parameter is ignored.
-        :param loop: the event loop to run the multiplexer. If None, a new event loop is created.
-        """
-        self._connections: List[Connection] = []
-        self._id_to_connection: Dict[PublicId, Connection] = {}
-        self.default_connection: Optional[Connection] = None
-        self._initialize_connections_if_any(connections, default_connection_index)
-
-        self._connection_status = ConnectionStatus()
-
-        self._in_queue = AsyncFriendlyQueue()  # type: AsyncFriendlyQueue
-        self._out_queue = None  # type: Optional[asyncio.Queue]
-
-        self._recv_loop_task = None  # type: Optional[Task]
-        self._send_loop_task = None  # type: Optional[Task]
-        self._default_routing = {}  # type: Dict[PublicId, PublicId]
-
-        self.set_loop(loop if loop is not None else asyncio.new_event_loop())
-
-    def set_loop(self, loop: AbstractEventLoop) -> None:
-        """
-        Set event loop and all event loopp related objects.
-
-        :param loop: asyncio event loop.
-        :return: None
-        """
-        self._loop: AbstractEventLoop = loop
-        self._lock: asyncio.Lock = asyncio.Lock(loop=self._loop)
-
-    def _initialize_connections_if_any(
-        self, connections: Optional[Sequence[Connection]], default_connection_index: int
-    ):
-        if connections is not None:
-            assert (
-                0 <= default_connection_index <= len(connections) - 1
-            ), "Default connection index out of range."
-            for idx, connection in enumerate(connections):
-                self.add_connection(connection, idx == default_connection_index)
-
-    def add_connection(self, connection: Connection, is_default: bool = False) -> None:
-        """
-        Add a connection to the mutliplexer.
-
-        :param connection: the connection to add.
-        :param is_default: whether the connection added should be the default one.
-        :return: None
-        """
-        if connection.connection_id in self._id_to_connection:
-            logger.warning(
-                f"A connection with id {connection.connection_id} was already added. Replacing it..."
-            )
-
-        self._connections.append(connection)
-        self._id_to_connection[connection.connection_id] = connection
-        if is_default:
-            self.default_connection = connection
-
-    def _connection_consistency_checks(self):
-        """
-        Do some consistency checks on the multiplexer connections.
-
-        :return: None
-        :raise AssertionError: if an inconsistency is found.
-        """
-        assert len(self.connections) > 0, "List of connections cannot be empty."
-
-        assert len(set(c.connection_id for c in self.connections)) == len(
-            self.connections
-        ), "Connection names must be unique."
-
-    @property
-    def in_queue(self) -> AsyncFriendlyQueue:
-        """Get the in queue."""
-        return self._in_queue
-
-    @property
-    def out_queue(self) -> asyncio.Queue:
-        """Get the out queue."""
-        assert (
-            self._out_queue is not None
-        ), "Accessing out queue before loop is started."
-        return self._out_queue
-
-    @property
-    def connections(self) -> Tuple[Connection, ...]:
-        """Get the connections."""
-        return tuple(self._connections)
-
-    @property
-    def is_connected(self) -> bool:
-        """Check whether the multiplexer is processing envelopes."""
-        return all(c.connection_status.is_connected for c in self._connections)
-
-    @property
-    def default_routing(self) -> Dict[PublicId, PublicId]:
-        """Get the default routing."""
-        return self._default_routing
-
-    @default_routing.setter
-    def default_routing(self, default_routing: Dict[PublicId, PublicId]):
-        """Set the default routing."""
-        self._default_routing = default_routing
-
-    @property
-    def connection_status(self) -> ConnectionStatus:
-        """Get the connection status."""
-        return self._connection_status
-
-    async def connect(self) -> None:
-        """Connect the multiplexer."""
-        logger.debug("Multiplexer connecting...")
-        self._connection_consistency_checks()
-        self._out_queue = asyncio.Queue()
-        async with self._lock:
-            if self.connection_status.is_connected:
-                logger.debug("Multiplexer already connected.")
-                return
-            try:
-                await self._connect_all()
-                assert self.is_connected, "At least one connection failed to connect!"
-                self._connection_status.is_connected = True
-                self._recv_loop_task = self._loop.create_task(self._receiving_loop())
-                self._send_loop_task = self._loop.create_task(self._send_loop())
-                logger.debug("Multiplexer connected and running.")
-            except (CancelledError, Exception):
-                logger.exception("Exception on connect:")
-                self._connection_status.is_connected = False
-                await self._stop()
-                raise AEAConnectionError("Failed to connect the multiplexer.")
-
-    async def disconnect(self) -> None:
-        """Disconnect the multiplexer."""
-        logger.debug("Multiplexer disconnecting...")
-        async with self._lock:
-            if not self.connection_status.is_connected:
-                logger.debug("Multiplexer already disconnected.")
-                await asyncio.wait_for(self._stop(), timeout=60)
-                return
-            try:
-                await asyncio.wait_for(self._disconnect_all(), timeout=60)
-                await asyncio.wait_for(self._stop(), timeout=60)
-                self._connection_status.is_connected = False
-                logger.debug("Multiplexer disconnected.")
-            except (CancelledError, Exception):
-                logger.exception("Exception on disconnect:")
-                raise AEAConnectionError("Failed to disconnect the multiplexer.")
-
-    async def _stop(self) -> None:
-        """
-        Stop the multiplexer.
-
-        Stops recv and send loops.
-        Disconnect every connection.
-        """
-        logger.debug("Stopping multiplexer...")
-        await cancel_and_wait(self._recv_loop_task)
-        self._recv_loop_task = None
-
-        if self._send_loop_task is not None and not self._send_loop_task.done():
-            # send a 'stop' token (a None value) to wake up the coroutine waiting for outgoing envelopes.
-            await self.out_queue.put(None)
-            await cancel_and_wait(self._send_loop_task)
-            self._send_loop_task = None
-
-        for connection in [
-            c
-            for c in self.connections
-            if c.connection_status.is_connected or c.connection_status.is_connecting
-        ]:
-            await connection.disconnect()
-        logger.debug("Multiplexer stopped.")
-
-    async def _connect_all(self) -> None:
-        """Set all the connection up."""
-        logger.debug("Starting multiplexer connections.")
-        connected = []  # type: List[PublicId]
-        for connection_id, connection in self._id_to_connection.items():
-            try:
-                await self._connect_one(connection_id)
-                connected.append(connection_id)
-            except Exception as e:
-                logger.error(
-                    "Error while connecting {}: {}".format(
-                        str(type(connection)), str(e)
-                    )
-                )
-                for c in connected:
-                    await self._disconnect_one(c)
-                break
-        logger.debug("Multiplexer connections are set.")
-
-    async def _connect_one(self, connection_id: PublicId) -> None:
-        """
-        Set a connection up.
-
-        :param connection_id: the id of the connection.
-        :return: None
-        """
-        connection = self._id_to_connection[connection_id]
-        logger.debug("Processing connection {}".format(connection.connection_id))
-        if connection.connection_status.is_connected:
-            logger.debug(
-                "Connection {} already established.".format(connection.connection_id)
-            )
-        else:
-            connection.loop = self._loop
-            await connection.connect()
-            logger.debug(
-                "Connection {} has been set up successfully.".format(
-                    connection.connection_id
-                )
-            )
-
-    async def _disconnect_all(self) -> None:
-        """Tear all the connections down."""
-        logger.debug("Tear the multiplexer connections down.")
-        for connection_id, connection in self._id_to_connection.items():
-            try:
-                await self._disconnect_one(connection_id)
-            except Exception as e:
-                logger.error(
-                    "Error while disconnecting {}: {}".format(
-                        str(type(connection)), str(e)
-                    )
-                )
-
-    async def _disconnect_one(self, connection_id: PublicId) -> None:
-        """
-        Tear a connection down.
-
-        :param connection_id: the id of the connection.
-        :return: None
-        """
-        connection = self._id_to_connection[connection_id]
-        logger.debug("Processing connection {}".format(connection.connection_id))
-        if not connection.connection_status.is_connected:
-            logger.debug(
-                "Connection {} already disconnected.".format(connection.connection_id)
-            )
-        else:
-            await connection.disconnect()
-            logger.debug(
-                "Connection {} has been disconnected successfully.".format(
-                    connection.connection_id
-                )
-            )
-
-    async def _send_loop(self) -> None:
-        """Process the outgoing envelopes."""
-        if not self.is_connected:
-            logger.debug("Sending loop not started. The multiplexer is not connected.")
-            return
-
-        while self.is_connected:
-            try:
-                logger.debug("Waiting for outgoing envelopes...")
-                envelope = await self.out_queue.get()
-                if envelope is None:
-                    logger.debug(
-                        "Received empty envelope. Quitting the sending loop..."
-                    )
-                    return None
-                logger.debug("Sending envelope {}".format(str(envelope)))
-                await self._send(envelope)
-            except asyncio.CancelledError:
-                logger.debug("Sending loop cancelled.")
-                return
-            except AEAConnectionError as e:
-                logger.error(str(e))
-            except Exception as e:
-                logger.error("Error in the sending loop: {}".format(str(e)))
-                return
-
-    async def _receiving_loop(self) -> None:
-        """Process incoming envelopes."""
-        logger.debug("Starting receving loop...")
-        task_to_connection = {
-            asyncio.ensure_future(conn.receive()): conn for conn in self.connections
-        }
-
-        while self.connection_status.is_connected and len(task_to_connection) > 0:
-            try:
-                logger.debug("Waiting for incoming envelopes...")
-                done, _pending = await asyncio.wait(
-                    task_to_connection.keys(), return_when=asyncio.FIRST_COMPLETED
-                )
-
-                # process completed receiving tasks.
-                for task in done:
-                    envelope = task.result()
-                    if envelope is not None:
-                        self.in_queue.put_nowait(envelope)
-
-                    # reinstantiate receiving task, but only if the connection is still up.
-                    connection = task_to_connection.pop(task)
-                    if connection.connection_status.is_connected:
-                        new_task = asyncio.ensure_future(connection.receive())
-                        task_to_connection[new_task] = connection
-
-            except asyncio.CancelledError:
-                logger.debug("Receiving loop cancelled.")
-                break
-            except Exception as e:
-                logger.error("Error in the receiving loop: {}".format(str(e)))
-                break
-
-        # cancel all the receiving tasks.
-        for t in task_to_connection.keys():
-            t.cancel()
-        logger.debug("Receiving loop terminated.")
-
-    async def _send(self, envelope: Envelope) -> None:
-        """
-        Send an envelope.
-
-        :param envelope: the envelope to send.
-        :return: None
-        :raises ValueError: if the connection id provided is not valid.
-        :raises AEAConnectionError: if the connection id provided is not valid.
-        """
-        connection_id = None  # type: Optional[PublicId]
-        envelope_context = envelope.context
-        # first, try to route by context
-        if envelope_context is not None:
-            connection_id = envelope_context.connection_id
-
-        # second, try to route by default routing
-        if connection_id is None and envelope.protocol_id in self.default_routing:
-            connection_id = self.default_routing[envelope.protocol_id]
-            logger.debug("Using default routing: {}".format(connection_id))
-
-        if connection_id is not None and connection_id not in self._id_to_connection:
-            raise AEAConnectionError(
-                "No connection registered with id: {}.".format(connection_id)
-            )
-
-        if connection_id is None:
-            logger.debug("Using default connection: {}".format(self.default_connection))
-            connection = self.default_connection
-        else:
-            connection = self._id_to_connection[connection_id]
-
-        connection = cast(Connection, connection)
-        if (
-            len(connection.restricted_to_protocols) > 0
-            and envelope.protocol_id not in connection.restricted_to_protocols
-        ):
-            logger.warning(
-                "Connection {} cannot handle protocol {}. Cannot send the envelope.".format(
-                    connection.connection_id, envelope.protocol_id
-                )
-            )
-            return
-
-        try:
-            await connection.send(envelope)
-        except Exception as e:  # pragma: no cover
-            raise e
-
-    def get(
-        self, block: bool = False, timeout: Optional[float] = None
-    ) -> Optional[Envelope]:
-        """
-        Get an envelope within a timeout.
-
-        :param block: make the call blocking (ignore the timeout).
-        :param timeout: the timeout to wait until an envelope is received.
-        :return: the envelope, or None if no envelope is available within a timeout.
-        """
-        try:
-            return self.in_queue.get(block=block, timeout=timeout)
-        except queue.Empty:
-            raise Empty
-
-    async def async_get(self) -> Envelope:
-        """
-        Get an envelope async way.
-
-        :return: the envelope
-        """
-        try:
-            return await self.in_queue.async_get()
-        except queue.Empty:
-            raise Empty
-
-    async def async_wait(self) -> None:
-        """
-        Get an envelope async way.
-
-        :return: the envelope
-        """
-        return await self.in_queue.async_wait()
-
-    async def _put(self, envelope: Envelope) -> None:
-        """
-        Schedule an envelope for sending it.
-
-        Notice that the output queue is an asyncio.Queue which uses an event loop
-        running on a different thread than the one used in this function.
-
-        :param envelope: the envelope to be sent.
-        :return: None
-        """
-        await self.out_queue.put(envelope)
-
-    def put(self, envelope: Envelope) -> None:
-        """
-        Schedule an envelope for sending it.
-
-        Notice that the output queue is an asyncio.Queue which uses an event loop
-        running on a different thread than the one used in this function.
-
-        :param envelope: the envelope to be sent.
-        :return: None
-        """
-        self.out_queue.put_nowait(envelope)
-
-
-class Multiplexer(AsyncMultiplexer):
-    """Transit sync multiplexer for compatibility."""
-
-    def __init__(self, *args, **kwargs):
-        """
-        Initialize the connection multiplexer.
-
-        :param connections: a sequence of connections.
-        :param default_connection_index: the index of the connection to use as default.
-                                       | this information is used for envelopes which
-                                       | don't specify any routing context.
-        :param loop: the event loop to run the multiplexer. If None, a new event loop is created.
-        """
-        super().__init__(*args, **kwargs)
-        self._sync_lock = threading.Lock()
-        self._thread_was_started = False
-        self._is_connected = False
-
-    def set_loop(self, loop: AbstractEventLoop) -> None:
-        """
-        Set event loop and all event loopp related objects.
-
-        :param loop: asyncio event loop.
-        :return: None
-        """
-        super().set_loop(loop)
-        self._thread_runner = ThreadedAsyncRunner(self._loop)
-
-    def connect(self) -> None:  # type: ignore  # cause overrides coroutine
-        """
-        Connect the multiplexer.
-
-        Synchronously in thread spawned if new loop created.
-        """
-        with self._sync_lock:
-            if not self._loop.is_running():
-                self._thread_runner.start()
-                self._thread_was_started = True
-
-            self._thread_runner.call(super().connect()).result(240)
-            self._is_connected = True
-
-    def disconnect(self) -> None:  # type: ignore  # cause overrides coroutine
-        """
-        Disconnect the multiplexer.
-
-        Also stops a dedicated thread for event loop if spawned on connect.
-        """
-        logger.debug("Disconnect called")
-        with self._sync_lock:
-            if not self._loop.is_running():
-                return
-
-            if self._is_connected:
-                self._thread_runner.call(super().disconnect()).result(240)
-                self._is_connected = False
-            logger.debug("Disconnect async method executed")
-
-            if self._thread_runner.is_alive() and self._thread_was_started:
-                self._thread_runner.stop()
-                logger.debug("Thread stopped")
-            logger.debug("Disconnected")
-
-    def put(self, envelope: Envelope) -> None:  # type: ignore  # cause overrides coroutine
-        """
-        Schedule an envelope for sending it.
-
-        Notice that the output queue is an asyncio.Queue which uses an event loop
-        running on a different thread than the one used in this function.
-
-        :param envelope: the envelope to be sent.
-        :return: None
-        """
-        self._thread_runner.call(super()._put(envelope))  # .result(240)
-
-
-class InBox:
-    """A queue from where you can only consume envelopes."""
-
-    def __init__(self, multiplexer: Multiplexer):
-        """
-        Initialize the inbox.
-
-        :param multiplexer: the multiplexer
-        """
-        super().__init__()
-        self._multiplexer = multiplexer
-
-    def empty(self) -> bool:
-        """
-        Check for a envelope on the in queue.
-
-        :return: boolean indicating whether there is an envelope or not
-        """
-        return self._multiplexer.in_queue.empty()
-
-    def get(self, block: bool = False, timeout: Optional[float] = None) -> Envelope:
-        """
-        Check for a envelope on the in queue.
-
-        :param block: make the call blocking (ignore the timeout).
-        :param timeout: times out the block after timeout seconds.
-
-        :return: the envelope object.
-        :raises Empty: if the attempt to get an envelope fails.
-        """
-        logger.debug("Checks for envelope from the in queue...")
-        envelope = self._multiplexer.get(block=block, timeout=timeout)
-        if envelope is None:
-            raise Empty()
-        logger.debug(
-            "Incoming envelope: to='{}' sender='{}' protocol_id='{}' message='{!r}'".format(
-                envelope.to, envelope.sender, envelope.protocol_id, envelope.message
-            )
-        )
-        return envelope
-
-    def get_nowait(self) -> Optional[Envelope]:
-        """
-        Check for a envelope on the in queue and wait for no time.
-
-        :return: the envelope object
-        """
-        try:
-            envelope = self.get()
-        except Empty:
-            return None
-        return envelope
-
-    async def async_get(self) -> Envelope:
-        """
-        Check for a envelope on the in queue.
-
-        :return: the envelope object.
-        """
-        logger.debug("Checks for envelope from the in queue async way...")
-        envelope = await self._multiplexer.async_get()
-        if envelope is None:
-            raise Empty()
-        logger.debug(
-            "Incoming envelope: to='{}' sender='{}' protocol_id='{}' message='{!r}'".format(
-                envelope.to, envelope.sender, envelope.protocol_id, envelope.message
-            )
-        )
-        return envelope
-
-    async def async_wait(self) -> None:
-        """
-        Check for a envelope on the in queue.
-
-        :return: the envelope object.
-        """
-        logger.debug("Checks for envelope presents in queue async way...")
-        await self._multiplexer.async_wait()
-
-
-class OutBox:
-    """A queue from where you can only enqueue envelopes."""
-
-    def __init__(self, multiplexer: Multiplexer):
-        """
-        Initialize the outbox.
-
-        :param multiplexer: the multiplexer
-        """
-        super().__init__()
-        self._multiplexer = multiplexer
-
-    def empty(self) -> bool:
-        """
-        Check for a envelope on the in queue.
-
-        :return: boolean indicating whether there is an envelope or not
-        """
-        return self._multiplexer.out_queue.empty()
-
-    def put(self, envelope: Envelope) -> None:
-        """
-        Put an envelope into the queue.
-
-        :param envelope: the envelope.
-        :return: None
-        """
-        logger.debug(
-            "Put an envelope in the queue: to='{}' sender='{}' protocol_id='{}' message='{!r}'...".format(
-                envelope.to, envelope.sender, envelope.protocol_id, envelope.message
-            )
-        )
-        self._multiplexer.put(envelope)
-
-    def put_message(
-        self, to: Address, sender: Address, protocol_id: ProtocolId, message: bytes
-    ) -> None:
-        """
-        Put a message in the outbox.
-
-        This constructs an envelope with the input arguments.
-
-        :param to: the recipient of the envelope.
-        :param sender: the sender of the envelope.
-        :param protocol_id: the protocol id.
-        :param message: the content of the message.
-        :return: None
-        """
-        envelope = Envelope(
-            to=to, sender=sender, protocol_id=protocol_id, message=message
-        )
-        self._multiplexer.put(envelope)
-=======
-        )
->>>>>>> 738bffff
+        )