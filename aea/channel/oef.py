# -*- coding: utf-8 -*-

# ------------------------------------------------------------------------------
#
#   Copyright 2018-2019 Fetch.AI Limited
#
#   Licensed under the Apache License, Version 2.0 (the "License");
#   you may not use this file except in compliance with the License.
#   You may obtain a copy of the License at
#
#       http://www.apache.org/licenses/LICENSE-2.0
#
#   Unless required by applicable law or agreed to in writing, software
#   distributed under the License is distributed on an "AS IS" BASIS,
#   WITHOUT WARRANTIES OR CONDITIONS OF ANY KIND, either express or implied.
#   See the License for the specific language governing permissions and
#   limitations under the License.
#
# ------------------------------------------------------------------------------

"""Extension to the OEF Python SDK."""
import datetime
import logging
import pickle
from queue import Empty, Queue
from threading import Thread
from typing import List, Dict, Optional

import oef
from oef.agents import OEFAgent
from oef.core import AsyncioCore
from oef.messages import CFP_TYPES, PROPOSE_TYPES
from oef.query import (
    Query as OEFQuery,
    ConstraintExpr as OEFConstraintExpr,
    And as OEFAnd,
    Or as OEFOr,
    Not as OEFNot,
    Constraint as OEFConstraint
)
from oef.schema import Description as OEFDescription, DataModel as OEFDataModel, AttributeSchema as OEFAttribute

from aea.mail.base import Connection, MailBox, Envelope
from aea.protocols.fipa.message import FIPAMessage
from aea.protocols.fipa.serialization import FIPASerializer
from aea.protocols.oef.message import OEFMessage
from aea.protocols.oef.models import Description, Attribute, DataModel, Query, ConstraintExpr, And, Or, Not, Constraint
from aea.protocols.oef.serialization import OEFSerializer

logger = logging.getLogger(__name__)


STUB_MESSSAGE_ID = 0
STUB_DIALOGUE_ID = 0


class OEFObjectTranslator:
    """Translate our OEF object to object of OEF SDK classes."""

    @classmethod
    def to_oef_description(cls, desc: Description) -> OEFDescription:
        """From our description to OEF description."""
        oef_data_model = cls.to_oef_data_model(desc.data_model) if desc.data_model is not None else None
        return OEFDescription(desc.values, oef_data_model)

    @classmethod
    def to_oef_data_model(cls, data_model: DataModel) -> OEFDataModel:
        """From our data model to OEF data model."""
        oef_attributes = [cls.to_oef_attribute(attribute) for attribute in data_model.attributes]
        return OEFDataModel(data_model.name, oef_attributes, data_model.description)

    @classmethod
    def to_oef_attribute(cls, attribute: Attribute) -> OEFAttribute:
        """From our attribute to OEF attribute."""
        return OEFAttribute(attribute.name, attribute.type, attribute.is_required, attribute.description)

    @classmethod
    def to_oef_query(cls, query: Query) -> OEFQuery:
        """From our query to OEF query."""
        oef_data_model = cls.to_oef_data_model(query.model) if query.model is not None else None
        constraints = [cls.to_oef_constraint_expr(c) for c in query.constraints]
        return OEFQuery(constraints, oef_data_model)

    @classmethod
    def to_oef_constraint_expr(cls, constraint_expr: ConstraintExpr) -> OEFConstraintExpr:
        """From our constraint expression to the OEF constraint expression."""
        if isinstance(constraint_expr, And):
            return OEFAnd([cls.to_oef_constraint_expr(c) for c in constraint_expr.constraints])
        elif isinstance(constraint_expr, Or):
            return OEFOr([cls.to_oef_constraint_expr(c) for c in constraint_expr.constraints])
        elif isinstance(constraint_expr, Not):
            return OEFNot(cls.to_oef_constraint_expr(constraint_expr.constraint))
        elif isinstance(constraint_expr, Constraint):
            return OEFConstraint(constraint_expr.attribute_name, constraint_expr.constraint_type)
        else:
            raise ValueError("Constraint expression not supported.")

    @classmethod
    def from_oef_description(cls, oef_desc: OEFDescription) -> Description:
        """From an OEF description to our description."""
        data_model = cls.from_oef_data_model(oef_desc.data_model) if oef_desc.data_model is not None else None
        return Description(oef_desc.values, data_model=data_model)

    @classmethod
    def from_oef_data_model(cls, oef_data_model: OEFDataModel) -> DataModel:
        """From an OEF data model to our data model."""
        attributes = [cls.from_oef_attribute(oef_attribute) for oef_attribute in oef_data_model.attribute_schemas]
        return DataModel(oef_data_model.name, attributes, oef_data_model.description)

    @classmethod
    def from_oef_attribute(cls, oef_attribute: OEFAttribute) -> Attribute:
        """From an OEF attribute to our attribute."""
        return Attribute(oef_attribute.name, oef_attribute.type, oef_attribute.required, oef_attribute.description)

    @classmethod
    def from_oef_query(cls, oef_query: OEFQuery) -> Query:
        """From our query to OrOEF query."""
        data_model = cls.from_oef_data_model(oef_query.model) if oef_query.model is not None else None
        constraints = [cls.from_oef_constraint_expr(c) for c in oef_query.constraints]
        return Query(constraints, data_model)

    @classmethod
    def from_oef_constraint_expr(cls, oef_constraint_expr: OEFConstraintExpr) -> ConstraintExpr:
        """From our query to OEF query."""
        if isinstance(oef_constraint_expr, OEFAnd):
            return And([cls.from_oef_constraint_expr(c) for c in oef_constraint_expr.constraints])
        elif isinstance(oef_constraint_expr, OEFOr):
            return Or([cls.from_oef_constraint_expr(c) for c in oef_constraint_expr.constraints])
        elif isinstance(oef_constraint_expr, OEFNot):
            return Not(cls.from_oef_constraint_expr(oef_constraint_expr.constraint))
        elif isinstance(oef_constraint_expr, OEFConstraint):
            return Constraint(oef_constraint_expr.attribute_name, oef_constraint_expr.constraint)
        else:
            raise ValueError("OEF Constraint not supported.")


class MailStats(object):
    """The MailStats class tracks statistics on messages processed by MailBox."""

    def __init__(self) -> None:
        """
        Instantiate mail stats.

        :return: None
        """
        self._search_count = 0
        self._search_start_time = {}  # type: Dict[int, datetime.datetime]
        self._search_timedelta = {}  # type: Dict[int, float]
        self._search_result_counts = {}  # type: Dict[int, int]

    @property
    def search_count(self) -> int:
        """Get the search count."""
        return self._search_count

    def search_start(self, search_id: int) -> None:
        """
        Add a search id and start time.

        :param search_id: the search id

        :return: None
        """
        assert search_id not in self._search_start_time
        self._search_count += 1
        self._search_start_time[search_id] = datetime.datetime.now()

    def search_end(self, search_id: int, nb_search_results: int) -> None:
        """
        Add end time for a search id.

        :param search_id: the search id
        :param nb_search_results: the number of agents returned in the search result

        :return: None
        """
        assert search_id in self._search_start_time
        assert search_id not in self._search_timedelta
        self._search_timedelta[search_id] = (datetime.datetime.now() - self._search_start_time[search_id]).total_seconds() * 1000
        self._search_result_counts[search_id] = nb_search_results


class OEFChannel(OEFAgent):
    """The OEFChannel connects the OEF Agent with the connection."""

    def __init__(self, public_key: str, oef_addr: str, oef_port: int, core: AsyncioCore, in_queue: Optional[Queue] = None):
        """
        Initialize.

        :param public_key: the public key of the agent.
        :param oef_addr: the OEF IP address.
        :param oef_port: the OEF port.
        :param in_queue: the in queue.
        """
        super().__init__(public_key, oef_addr=oef_addr, oef_port=oef_port, core=core)
        self.in_queue = in_queue
        self.mail_stats = MailStats()

    def on_message(self, msg_id: int, dialogue_id: int, origin: str, content: bytes) -> None:
        """
        On message event handler.

        :param msg_id: the message id.
        :param dialogue_id: the dialogue id.
        :param origin: the public key of the sender.
        :param content: the bytes content.
        :return: None
        """
        # We are not using the 'origin' parameter because 'content' contains a serialized instance of 'Envelope',
        # hence it already contains the address of the sender.
        envelope = Envelope.decode(content)
        self.in_queue.put(envelope)

    def on_cfp(self, msg_id: int, dialogue_id: int, origin: str, target: int, query: CFP_TYPES) -> None:
        """
        On cfp event handler.

        :param msg_id: the message id.
        :param dialogue_id: the dialogue id.
        :param origin: the public key of the sender.
        :param target: the message target.
        :param query: the query.
        :return: None
        """
        msg = FIPAMessage(message_id=msg_id,
                          dialogue_id=dialogue_id,
                          target=target,
                          performative=FIPAMessage.Performative.CFP,
                          query=query if query != b"" else None)
        msg_bytes = FIPASerializer().encode(msg)
        envelope = Envelope(to=self.public_key, sender=origin, protocol_id=FIPAMessage.protocol_id, message=msg_bytes)
        self.in_queue.put(envelope)

    def on_propose(self, msg_id: int, dialogue_id: int, origin: str, target: int, proposals: PROPOSE_TYPES) -> None:
        """
        On propose event handler.

        :param msg_id: the message id.
        :param dialogue_id: the dialogue id.
        :param origin: the public key of the sender.
        :param target: the message target.
        :param proposals: the proposals.
        :return: None
        """
        if type(proposals) == bytes:
            proposals = pickle.loads(proposals)  # type: List[Description]
        else:
            raise ValueError("No support for non-bytes proposals.")

        msg = FIPAMessage(message_id=msg_id,
                          dialogue_id=dialogue_id,
                          target=target,
                          performative=FIPAMessage.Performative.PROPOSE,
                          proposal=proposals)
        msg_bytes = FIPASerializer().encode(msg)
        envelope = Envelope(to=self.public_key, sender=origin, protocol_id=FIPAMessage.protocol_id, message=msg_bytes)
        self.in_queue.put(envelope)

    def on_accept(self, msg_id: int, dialogue_id: int, origin: str, target: int) -> None:
        """
        On accept event handler.

        :param msg_id: the message id.
        :param dialogue_id: the dialogue id.
        :param origin: the public key of the sender.
        :param target: the message target.
        :return: None
        """
        performative = FIPAMessage.Performative.MATCH_ACCEPT if msg_id == 4 and target == 3 else FIPAMessage.Performative.ACCEPT
        msg = FIPAMessage(message_id=msg_id,
                          dialogue_id=dialogue_id,
                          target=target,
                          performative=performative)
        msg_bytes = FIPASerializer().encode(msg)
        envelope = Envelope(to=self.public_key, sender=origin, protocol_id=FIPAMessage.protocol_id, message=msg_bytes)
        self.in_queue.put(envelope)

    def on_decline(self, msg_id: int, dialogue_id: int, origin: str, target: int) -> None:
        """
        On decline event handler.

        :param msg_id: the message id.
        :param dialogue_id: the dialogue id.
        :param origin: the public key of the sender.
        :param target: the message target.
        :return: None
        """
        msg = FIPAMessage(message_id=msg_id,
                          dialogue_id=dialogue_id,
                          target=target,
                          performative=FIPAMessage.Performative.DECLINE)
        msg_bytes = FIPASerializer().encode(msg)
        envelope = Envelope(to=self.public_key, sender=origin, protocol_id=FIPAMessage.protocol_id, message=msg_bytes)
        self.in_queue.put(envelope)

    def on_search_result(self, search_id: int, agents: List[str]) -> None:
        """
        On accept event handler.

        :param search_id: the search id.
        :param agents: the list of agents.
        :return: None
        """
        self.mail_stats.search_end(search_id, len(agents))
        msg = OEFMessage(oef_type=OEFMessage.Type.SEARCH_RESULT, id=search_id, agents=agents)
        msg_bytes = OEFSerializer().encode(msg)
        envelope = Envelope(to=self.public_key, sender=None, protocol_id=OEFMessage.protocol_id, message=msg_bytes)
        self.in_queue.put(envelope)

    def on_oef_error(self, answer_id: int, operation: oef.messages.OEFErrorOperation) -> None:
        """
        On oef error event handler.

        :param answer_id: the answer id.
        :param operation: the error operation.
        :return: None
        """
        try:
            operation = OEFMessage.OEFErrorOperation(operation)
        except ValueError:
            operation = OEFMessage.OEFErrorOperation.OTHER

        msg = OEFMessage(oef_type=OEFMessage.Type.OEF_ERROR, id=answer_id, operation=operation)
        msg_bytes = OEFSerializer().encode(msg)
        envelope = Envelope(to=self.public_key, sender=None, protocol_id=OEFMessage.protocol_id, message=msg_bytes)
        self.in_queue.put(envelope)

    def on_dialogue_error(self, answer_id: int, dialogue_id: int, origin: str) -> None:
        """
        On dialogue error event handler.

        :param answer_id: the answer id.
        :param dialogue_id: the dialogue id.
        :param origin: the message sender.
        :return: None
        """
        msg = OEFMessage(oef_type=OEFMessage.Type.DIALOGUE_ERROR,
                         id=answer_id,
                         dialogue_id=dialogue_id,
                         origin=origin)
        msg_bytes = OEFSerializer().encode(msg)
        envelope = Envelope(to=self.public_key, sender=None, protocol_id=OEFMessage.protocol_id, message=msg_bytes)
        self.in_queue.put(envelope)

    def send(self, envelope: Envelope) -> None:
        """
        Send message handler.

        :param envelope: the message.
        :return: None
        """
        if envelope.protocol_id == "default":
            self.send_default_message(envelope)
        elif envelope.protocol_id == "fipa":
            self.send_fipa_message(envelope)
        elif envelope.protocol_id == "oef":
            self.send_oef_message(envelope)
        elif envelope.protocol_id == "tac":
            self.send_default_message(envelope)
        else:
            logger.error("This envelope cannot be sent: protocol_id={}".format(envelope.protocol_id))
            raise ValueError("Cannot send message.")

    def send_default_message(self, envelope: Envelope):
        """Send a 'default' message."""
        self.send_message(STUB_MESSSAGE_ID, STUB_DIALOGUE_ID, envelope.to, envelope.encode())

    def send_fipa_message(self, envelope: Envelope) -> None:
        """
        Send fipa message handler.

        :param envelope: the message.
        :return: None
        """
        fipa_message = FIPASerializer().decode(envelope.message)
        id = fipa_message.get("id")
        dialogue_id = fipa_message.get("dialogue_id")
        destination = envelope.to
        target = fipa_message.get("target")
        performative = FIPAMessage.Performative(fipa_message.get("performative"))
        if performative == FIPAMessage.Performative.CFP:
            query = fipa_message.get("query")
            self.send_cfp(id, dialogue_id, destination, target, query)
        elif performative == FIPAMessage.Performative.PROPOSE:
            proposal = fipa_message.get("proposal")
            proposal = pickle.dumps([OEFObjectTranslator.to_oef_description(p) for p in proposal])
            self.send_propose(id, dialogue_id, destination, target, proposal)
        elif performative == FIPAMessage.Performative.ACCEPT:
            self.send_accept(id, dialogue_id, destination, target)
        elif performative == FIPAMessage.Performative.MATCH_ACCEPT:
            self.send_accept(id, dialogue_id, destination, target)
        elif performative == FIPAMessage.Performative.DECLINE:
            self.send_decline(id, dialogue_id, destination, target)
        else:
            raise ValueError("OEF FIPA message not recognized.")

    def send_oef_message(self, envelope: Envelope) -> None:
        """
        Send oef message handler.

        :param envelope: the message.
        :return: None
        """
        oef_message = OEFSerializer().decode(envelope.message)
        oef_type = OEFMessage.Type(oef_message.get("type"))
        if oef_type == OEFMessage.Type.REGISTER_SERVICE:
            id = oef_message.get("id")
            service_description = oef_message.get("service_description")
            service_id = oef_message.get("service_id")
            oef_service_description = OEFObjectTranslator.to_oef_description(service_description)
            self.register_service(id, oef_service_description.values, service_id)
        elif oef_type == OEFMessage.Type.UNREGISTER_SERVICE:
            id = oef_message.get("id")
            service_description = oef_message.get("service_description")
            service_id = oef_message.get("service_id")
            oef_service_description = OEFObjectTranslator.to_oef_description(service_description)
            self.unregister_service(id, oef_service_description.values, service_id)
        elif oef_type == OEFMessage.Type.SEARCH_SERVICES:
            id = oef_message.get("id")
            query = oef_message.get("query")
            oef_query = OEFObjectTranslator.to_oef_query(query)
            self.mail_stats.search_start(id)
            self.search_services(id, oef_query)
        else:
            raise ValueError("OEF request not recognized.")

<<<<<<< HEAD
    def send_fipa_message(self, envelope: Envelope) -> None:
        """
        Send fipa message handler.

        :param envelope: the message.
        :return: None
        """
        fipa_message = FIPASerializer().decode(envelope.message)
        id = fipa_message.get("id")
        dialogue_id = fipa_message.get("dialogue_id")
        destination = envelope.to
        target = fipa_message.get("target")
        performative = FIPAMessage.Performative(fipa_message.get("performative"))
        if performative == FIPAMessage.Performative.CFP:
            query = fipa_message.get("query")
            if query is None:
                query = b""
            self.send_cfp(id, dialogue_id, destination, target, query)
        elif performative == FIPAMessage.Performative.PROPOSE:
            proposal = fipa_message.get("proposal")
            proposal = pickle.dumps(proposal)
            self.send_propose(id, dialogue_id, destination, target, proposal)
        elif performative == FIPAMessage.Performative.ACCEPT:
            self.send_accept(id, dialogue_id, destination, target)
        elif performative == FIPAMessage.Performative.MATCH_ACCEPT:
            self.send_accept(id, dialogue_id, destination, target)
        elif performative == FIPAMessage.Performative.DECLINE:
            self.send_decline(id, dialogue_id, destination, target)
        else:
            raise ValueError("OEF FIPA message not recognized.")

    def send_bytes_message(self, envelope: Envelope):
        """Send a 'bytes' message."""
        self.send_message(STUB_MESSSAGE_ID, STUB_DIALOGUE_ID, envelope.to, envelope.encode())

    def send_default_message(self, envelope: Envelope):
        """Send a 'default' message."""
        self.send_message(STUB_MESSSAGE_ID, STUB_DIALOGUE_ID, envelope.to, envelope.encode())

=======
>>>>>>> 4c385387

class OEFConnection(Connection):
    """The OEFConnection connects the to the mailbox."""

    def __init__(self, public_key: str, oef_addr: str, oef_port: int = 10000):
        """
        Initialize.

        :param public_key: the public key of the agent.
        :param oef_addr: the OEF IP address.
        :param oef_port: the OEF port.
        """
        super().__init__()
        core = AsyncioCore(logger=logger)
        core.run_threaded()
        self._core = core  # type: Optional[AsyncioCore]
        self.bridge = OEFChannel(public_key, oef_addr, oef_port, core=core, in_queue=self.in_queue)

        self._stopped = True
        self._connected = False
        self.in_thread = Thread(target=self.bridge.run)
        self.out_thread = Thread(target=self._fetch)

    @property
    def is_active(self) -> bool:
        """Get active status."""
        return self._core is not None

    @property
    def is_established(self) -> bool:
        """Get the connection status."""
        return self._connected

    def _fetch(self) -> None:
        """
        Fetch the messages from the outqueue and send them.

        :return: None
        """
        while not self._stopped:
            try:
                msg = self.out_queue.get(block=True, timeout=1.0)
                self.send(msg)
            except Empty:
                pass

    def connect(self) -> None:
        """
        Connect to the bridge.

        :return: None
        """
        if self._stopped:
            self._stopped = False
            self.bridge.connect()
            self.in_thread.start()
            self.out_thread.start()
            self._connected = True

    def disconnect(self) -> None:
        """
        Disconnect from the bridge.

        :return: None
        """
        self._stopped = True
        if self.is_active:
            self.bridge.stop()

        self.in_thread.join()
        self.out_thread.join()
        self.in_thread = Thread(target=self.bridge.run)
        self.out_thread = Thread(target=self._fetch)
        self.bridge.disconnect()
        self._connected = False
        self._core.stop()
        self._core = None

    def send(self, envelope: Envelope):
        """
        Send messages.

        :return: None
        """
        self.bridge.send(envelope)


class OEFMailBox(MailBox):
    """The OEF mail box."""

    def __init__(self, public_key: str, oef_addr: str, oef_port: int = 10000):
        """
        Initialize.

        :param public_key: the public key of the agent.
        :param oef_addr: the OEF IP address.
        :param oef_port: the OEF port.
        """
        connection = OEFConnection(public_key, oef_addr, oef_port)
        super().__init__(connection)

    @property
    def mail_stats(self) -> MailStats:
        """Get the mail stats object."""
        return self._connection.bridge.mail_stats<|MERGE_RESOLUTION|>--- conflicted
+++ resolved
@@ -364,35 +364,6 @@
     def send_default_message(self, envelope: Envelope):
         """Send a 'default' message."""
         self.send_message(STUB_MESSSAGE_ID, STUB_DIALOGUE_ID, envelope.to, envelope.encode())
-
-    def send_fipa_message(self, envelope: Envelope) -> None:
-        """
-        Send fipa message handler.
-
-        :param envelope: the message.
-        :return: None
-        """
-        fipa_message = FIPASerializer().decode(envelope.message)
-        id = fipa_message.get("id")
-        dialogue_id = fipa_message.get("dialogue_id")
-        destination = envelope.to
-        target = fipa_message.get("target")
-        performative = FIPAMessage.Performative(fipa_message.get("performative"))
-        if performative == FIPAMessage.Performative.CFP:
-            query = fipa_message.get("query")
-            self.send_cfp(id, dialogue_id, destination, target, query)
-        elif performative == FIPAMessage.Performative.PROPOSE:
-            proposal = fipa_message.get("proposal")
-            proposal = pickle.dumps([OEFObjectTranslator.to_oef_description(p) for p in proposal])
-            self.send_propose(id, dialogue_id, destination, target, proposal)
-        elif performative == FIPAMessage.Performative.ACCEPT:
-            self.send_accept(id, dialogue_id, destination, target)
-        elif performative == FIPAMessage.Performative.MATCH_ACCEPT:
-            self.send_accept(id, dialogue_id, destination, target)
-        elif performative == FIPAMessage.Performative.DECLINE:
-            self.send_decline(id, dialogue_id, destination, target)
-        else:
-            raise ValueError("OEF FIPA message not recognized.")
 
     def send_oef_message(self, envelope: Envelope) -> None:
         """
@@ -424,7 +395,6 @@
         else:
             raise ValueError("OEF request not recognized.")
 
-<<<<<<< HEAD
     def send_fipa_message(self, envelope: Envelope) -> None:
         """
         Send fipa message handler.
@@ -464,8 +434,6 @@
         """Send a 'default' message."""
         self.send_message(STUB_MESSSAGE_ID, STUB_DIALOGUE_ID, envelope.to, envelope.encode())
 
-=======
->>>>>>> 4c385387
 
 class OEFConnection(Connection):
     """The OEFConnection connects the to the mailbox."""
