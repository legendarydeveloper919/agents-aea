# -*- coding: utf-8 -*-
# ------------------------------------------------------------------------------
#
#   Copyright 2018-2019 Fetch.AI Limited
#
#   Licensed under the Apache License, Version 2.0 (the "License");
#   you may not use this file except in compliance with the License.
#   You may obtain a copy of the License at
#
#       http://www.apache.org/licenses/LICENSE-2.0
#
#   Unless required by applicable law or agreed to in writing, software
#   distributed under the License is distributed on an "AS IS" BASIS,
#   WITHOUT WARRANTIES OR CONDITIONS OF ANY KIND, either express or implied.
#   See the License for the specific language governing permissions and
#   limitations under the License.
#
# ------------------------------------------------------------------------------

"""Module wrapping the helpers of public and private key cryptography."""

import logging
import sys
from typing import Optional

from aea.crypto.cosmos import CosmosCrypto, CosmosFaucetApi
from aea.crypto.ethereum import EthereumCrypto, EthereumFaucetApi
from aea.crypto.fetchai import FetchAICrypto, FetchAIFaucetApi
from aea.crypto.registries import make_crypto

COSMOS_PRIVATE_KEY_FILE = "cosmos_private_key.txt"
FETCHAI_PRIVATE_KEY_FILE = "fet_private_key.txt"
ETHEREUM_PRIVATE_KEY_FILE = "eth_private_key.txt"
TESTNETS = {
    FetchAICrypto.identifier: "testnet",
    EthereumCrypto.identifier: "ropsten",
    CosmosCrypto.identifier: "testnet",
}
IDENTIFIER_TO_KEY_FILES = {
    CosmosCrypto.identifier: COSMOS_PRIVATE_KEY_FILE,
    EthereumCrypto.identifier: ETHEREUM_PRIVATE_KEY_FILE,
    FetchAICrypto.identifier: FETCHAI_PRIVATE_KEY_FILE,
}
IDENTIFIER_TO_FAUCET_APIS = {
    CosmosCrypto.identifier: CosmosFaucetApi(),
    EthereumCrypto.identifier: EthereumFaucetApi(),
    FetchAICrypto.identifier: FetchAIFaucetApi(),
}

logger = logging.getLogger(__name__)


def try_validate_private_key_path(
    ledger_id: str, private_key_path: str, exit_on_error: bool = True
) -> None:
    """
    Try validate a private key path.

    :param ledger_id: one of 'fetchai', 'ethereum'
    :param private_key_path: the path to the private key.
    :return: None
    :raises: ValueError if the identifier is invalid.
    """
    try:
        # to validate the file, we just try to create a crypto object
        # with private_key_path as parameter
<<<<<<< HEAD
        make_crypto(ledger_id, private_key_path=private_key_path)
    except Exception as e:
        logger.error(
            "This is not a valid private key file: '{}'\n Exception: '{}'".format(
                private_key_path, e
            )
=======
        aea.crypto.make(ledger_id, private_key_path=private_key_path)
    except Exception as e:  # pylint: disable=broad-except  # thats ok, will exit or reraise
        error_msg = "This is not a valid private key file: '{}'\n Exception: '{}'".format(
            private_key_path, e
>>>>>>> 5221ce58
        )
        if exit_on_error:
            logger.exception(error_msg)  # show exception traceback on exit
            sys.exit(1)
        else:
<<<<<<< HEAD
            raise  # pragma: no cover
=======
            logger.error(error_msg)
            raise
>>>>>>> 5221ce58


def create_private_key(ledger_id: str, private_key_file: Optional[str] = None) -> None:
    """
    Create a private key for the specified ledger identifier.

    :param ledger_id: the ledger identifier.
    :return: None
    :raises: ValueError if the identifier is invalid.
    """
    if private_key_file is None:
        private_key_file = IDENTIFIER_TO_KEY_FILES[ledger_id]
    crypto = make_crypto(ledger_id)
    crypto.dump(open(private_key_file, "wb"))


def try_generate_testnet_wealth(identifier: str, address: str) -> None:
    """
    Try generate wealth on a testnet.

    :param identifier: the identifier of the ledger
    :param address: the address to check for
    :return: None
    """
    faucet_api = IDENTIFIER_TO_FAUCET_APIS.get(identifier, None)
    if faucet_api is not None:
        faucet_api.get_wealth(address)<|MERGE_RESOLUTION|>--- conflicted
+++ resolved
@@ -64,30 +64,17 @@
     try:
         # to validate the file, we just try to create a crypto object
         # with private_key_path as parameter
-<<<<<<< HEAD
         make_crypto(ledger_id, private_key_path=private_key_path)
-    except Exception as e:
-        logger.error(
-            "This is not a valid private key file: '{}'\n Exception: '{}'".format(
-                private_key_path, e
-            )
-=======
-        aea.crypto.make(ledger_id, private_key_path=private_key_path)
     except Exception as e:  # pylint: disable=broad-except  # thats ok, will exit or reraise
         error_msg = "This is not a valid private key file: '{}'\n Exception: '{}'".format(
             private_key_path, e
->>>>>>> 5221ce58
         )
         if exit_on_error:
             logger.exception(error_msg)  # show exception traceback on exit
             sys.exit(1)
-        else:
-<<<<<<< HEAD
-            raise  # pragma: no cover
-=======
+        else:  # pragma: no cover
             logger.error(error_msg)
             raise
->>>>>>> 5221ce58
 
 
 def create_private_key(ledger_id: str, private_key_file: Optional[str] = None) -> None:
