--- conflicted
+++ resolved
@@ -21,12 +21,7 @@
 
 import logging
 import re
-<<<<<<< HEAD
 from typing import Dict, List, Optional, Tuple, TypeVar, cast
-
-from aea.configurations.base import ComponentType, ContractId, PublicId, SkillId
-=======
-from typing import Dict, List, Optional, TypeVar, Union, cast
 
 from aea.configurations.base import (
     ComponentId,
@@ -35,7 +30,6 @@
     PublicId,
     SkillId,
 )
->>>>>>> 82c011af
 from aea.configurations.components import Component
 from aea.contracts.base import Contract
 from aea.protocols.base import Protocol
