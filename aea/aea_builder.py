--- conflicted
+++ resolved
@@ -228,11 +228,7 @@
     def install_dependencies(self) -> None:
         """Install extra dependencies for components."""
         for name, d in self.pypi_dependencies.items():
-<<<<<<< HEAD
-            install_dependency(name, d)
-=======
             install_dependency(name, d, _default_logger)
->>>>>>> 7d818923
 
 
 class AEABuilder(WithLogger):  # pylint: disable=too-many-public-methods
@@ -294,8 +290,6 @@
     DEFAULT_LOOP_MODE = "async"
     DEFAULT_RUNTIME_MODE = "threaded"
     DEFAULT_SEARCH_SERVICE_ADDRESS = _DEFAULT_SEARCH_SERVICE_ADDRESS
-
-    loader = ConfigLoader.from_configuration_type(PackageType.AGENT)
 
     loader = ConfigLoader.from_configuration_type(PackageType.AGENT)
 
