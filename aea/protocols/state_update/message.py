--- conflicted
+++ resolved
@@ -27,13 +27,9 @@
 from aea.protocols.base import Message
 
 
-<<<<<<< HEAD
-_default_logger = logging.getLogger("aea.protocols.state_update.message")
-=======
 _default_logger = logging.getLogger(
     "aea.packages.fetchai.protocols.state_update.message"
 )
->>>>>>> 7d818923
 
 DEFAULT_BODY_SIZE = 4
 
@@ -41,11 +37,7 @@
 class StateUpdateMessage(Message):
     """A protocol for state updates to the decision maker state."""
 
-<<<<<<< HEAD
-    protocol_id = ProtocolId.from_str("fetchai/state_update:0.5.0")
-=======
     protocol_id = PublicId.from_str("fetchai/state_update:0.5.0")
->>>>>>> 7d818923
 
     class Performative(Message.Performative):
         """Performatives for the state_update protocol."""
