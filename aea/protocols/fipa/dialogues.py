--- conflicted
+++ resolved
@@ -248,13 +248,8 @@
         :return: the dialogue
         """
         fipa_msg = cast(FIPAMessage, fipa_msg)
-<<<<<<< HEAD
         dialogue_reference = fipa_msg.dialogue_reference
-        self_initiated_dialogue_label = DialogueLabel(dialogue_reference, fipa_msg.counterparty, agent_pbk)
-=======
-        dialogue_reference = cast(Tuple[str, str], fipa_msg.get("dialogue_reference"))
         self_initiated_dialogue_label = DialogueLabel(dialogue_reference, fipa_msg.counterparty, agent_addr)
->>>>>>> 828495bb
         other_initiated_dialogue_label = DialogueLabel(dialogue_reference, fipa_msg.counterparty, fipa_msg.counterparty)
         if other_initiated_dialogue_label in self.dialogues:
             other_initiated_dialogue = cast(FIPADialogue, self.dialogues[other_initiated_dialogue_label])
