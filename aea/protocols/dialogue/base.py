# -*- coding: utf-8 -*-
# ------------------------------------------------------------------------------
#
#   Copyright 2018-2019 Fetch.AI Limited
#
#   Licensed under the Apache License, Version 2.0 (the "License");
#   you may not use this file except in compliance with the License.
#   You may obtain a copy of the License at
#
#       http://www.apache.org/licenses/LICENSE-2.0
#
#   Unless required by applicable law or agreed to in writing, software
#   distributed under the License is distributed on an "AS IS" BASIS,
#   WITHOUT WARRANTIES OR CONDITIONS OF ANY KIND, either express or implied.
#   See the License for the specific language governing permissions and
#   limitations under the License.
#
# ------------------------------------------------------------------------------
"""
This module contains the classes required for dialogue management.

- DialogueLabel: The dialogue label class acts as an identifier for dialogues.
- Dialogue: The dialogue class maintains state of a dialogue and manages it.
- Dialogues: The dialogues class keeps track of all dialogues.
"""
import inspect
import secrets
import sys
<<<<<<< HEAD
from collections import namedtuple
=======
from collections import defaultdict, namedtuple
>>>>>>> c21150ba
from enum import Enum
from inspect import signature
from typing import (
    Any,
    Callable,
    Dict,
    FrozenSet,
    Iterable,
    List,
    Optional,
    Set,
    Tuple,
    Type,
    cast,
)

from aea.common import Address
from aea.exceptions import AEAEnforceError, enforce
from aea.helpers.base import cached_property
from aea.helpers.storage.generic_storage import SyncCollection
from aea.protocols.base import Message
from aea.skills.base import SkillComponent


if sys.version_info[0] < 3 or (sys.version_info[0] == 3 and sys.version_info[1] < 7):
    DialogueMessage = namedtuple(  # pragma: no cover
        "DialogueMessage",
        ["performative", "contents", "is_incoming", "target"],
        rename=False,
        module="aea.protocols.dialogues.base",
    )
    DialogueMessage.__new__.__defaults__ = (dict(), None, None)  # pragma: no cover
else:
    DialogueMessage = namedtuple(  # pylint: disable=unexpected-keyword-arg
        "DialogueMessage",
        ["performative", "contents", "is_incoming", "target"],
        rename=False,
        defaults=[dict(), None, None],
        module="aea.protocols.dialogues.base",
    )


class InvalidDialogueMessage(Exception):
    """Exception for adding invalid message to a dialogue."""


class DialogueLabel:
    """The dialogue label class acts as an identifier for dialogues."""

    __slots__ = (
        "_dialogue_reference",
        "_dialogue_opponent_addr",
        "_dialogue_starter_addr",
    )

    NONCE_BYTES_NB = 32

    def __init__(
        self,
        dialogue_reference: Tuple[str, str],
        dialogue_opponent_addr: Address,
        dialogue_starter_addr: Address,
    ) -> None:
        """
        Initialize a dialogue label.

        :param dialogue_reference: the reference of the dialogue.
        :param dialogue_opponent_addr: the addr of the agent with which the dialogue is kept.
        :param dialogue_starter_addr: the addr of the agent which started the dialogue.

        :return: None
        """
        self._dialogue_reference = dialogue_reference
        self._dialogue_opponent_addr = dialogue_opponent_addr
        self._dialogue_starter_addr = dialogue_starter_addr

    @property
    def dialogue_reference(self) -> Tuple[str, str]:
        """Get the dialogue reference."""
        return self._dialogue_reference

    @property
    def dialogue_starter_reference(self) -> str:
        """Get the dialogue starter reference."""
        return self._dialogue_reference[0]

    @property
    def dialogue_responder_reference(self) -> str:
        """Get the dialogue responder reference."""
        return self._dialogue_reference[1]

    @property
    def dialogue_opponent_addr(self) -> str:
        """Get the address of the dialogue opponent."""
        return self._dialogue_opponent_addr

    @property
    def dialogue_starter_addr(self) -> str:
        """Get the address of the dialogue starter."""
        return self._dialogue_starter_addr

    def __eq__(self, other: Any) -> bool:
        """Check for equality between two DialogueLabel objects."""
        if isinstance(other, DialogueLabel):
            return hash(self) == hash(other)
        return False

    def __hash__(self) -> int:
        """Turn object into hash."""
        return hash(
            (
                self.dialogue_reference,
                self.dialogue_opponent_addr,
                self.dialogue_starter_addr,
            )
        )

    @property
    def json(self) -> Dict:
        """Return the JSON representation."""
        return {
            "dialogue_starter_reference": self.dialogue_starter_reference,
            "dialogue_responder_reference": self.dialogue_responder_reference,
            "dialogue_opponent_addr": self.dialogue_opponent_addr,
            "dialogue_starter_addr": self.dialogue_starter_addr,
        }

    @classmethod
    def from_json(cls, obj: Dict[str, str]) -> "DialogueLabel":
        """Get dialogue label from json."""
        dialogue_label = DialogueLabel(
            (
                cast(str, obj.get("dialogue_starter_reference")),
                cast(str, obj.get("dialogue_responder_reference")),
            ),
            cast(str, obj.get("dialogue_opponent_addr")),
            cast(str, obj.get("dialogue_starter_addr")),
        )
        return dialogue_label

    def get_incomplete_version(self) -> "DialogueLabel":
        """Get the incomplete version of the label."""
        dialogue_label = DialogueLabel(
            (self.dialogue_starter_reference, Dialogue.UNASSIGNED_DIALOGUE_REFERENCE),
            self.dialogue_opponent_addr,
            self.dialogue_starter_addr,
        )
        return dialogue_label

    def __str__(self) -> str:
        """Get the string representation."""
        return "{}_{}_{}_{}".format(
            self.dialogue_starter_reference,
            self.dialogue_responder_reference,
            self.dialogue_opponent_addr,
            self.dialogue_starter_addr,
        )

    @classmethod
    def from_str(cls, obj: str) -> "DialogueLabel":
        """Get the dialogue label from string representation."""
        (
            dialogue_starter_reference,
            dialogue_responder_reference,
            dialogue_opponent_addr,
            dialogue_starter_addr,
        ) = obj.split("_")
        dialogue_label = DialogueLabel(
            (dialogue_starter_reference, dialogue_responder_reference),
            dialogue_opponent_addr,
            dialogue_starter_addr,
        )
        return dialogue_label


class _DialogueMeta(type):
    """
    Metaclass for Dialogue.

    Adds slot support forevery subclass
    Creates classlevvel Rules instance
    """

<<<<<<< HEAD
    def __new__(cls, name: str, bases: Tuple[Type], dct: Dict):
        """Construct a new type."""
        # apply empty slots if no slots defined.
        dct["__slots__"] = dct.get("__slots__", tuple())

=======
    def __new__(cls, name: str, bases: Tuple[Type], dct: Dict) -> "_DialogueMeta":
        """Construct a new type."""
>>>>>>> c21150ba
        # set class level `_rules`
        dialogue_cls: Type[Dialogue] = super().__new__(cls, name, bases, dct)
        dialogue_cls._rules = dialogue_cls.Rules(
            dialogue_cls.INITIAL_PERFORMATIVES,
            dialogue_cls.TERMINAL_PERFORMATIVES,
            dialogue_cls.VALID_REPLIES,
        )

        return dialogue_cls


class Dialogue(metaclass=_DialogueMeta):
    """The dialogue class maintains state of a dialogue and manages it."""

    STARTING_MESSAGE_ID = 1
    STARTING_TARGET = 0
    UNASSIGNED_DIALOGUE_REFERENCE = ""

    INITIAL_PERFORMATIVES = frozenset()  # type: FrozenSet[Message.Performative]
    TERMINAL_PERFORMATIVES = frozenset()  # type: FrozenSet[Message.Performative]
    VALID_REPLIES = (
        dict()
    )  # type: Dict[Message.Performative, FrozenSet[Message.Performative]]

    __slots__ = (
        "_self_address",
        "_dialogue_label",
        "_role",
        "_message_class",
        "_outgoing_messages",
        "_incoming_messages",
    )

    class Rules:
        """This class defines the rules for the dialogue."""

        def __init__(
            self,
            initial_performatives: FrozenSet[Message.Performative],
            terminal_performatives: FrozenSet[Message.Performative],
            valid_replies: Dict[Message.Performative, FrozenSet[Message.Performative]],
        ) -> None:
            """
            Initialize a dialogue.

            :param initial_performatives: the set of all initial performatives.
            :param terminal_performatives: the set of all terminal performatives.
            :param valid_replies: the reply structure of speech-acts.

            :return: None
            """
            self._initial_performatives = initial_performatives
            self._terminal_performatives = terminal_performatives
            self._valid_replies = valid_replies

        @property
        def initial_performatives(self) -> FrozenSet[Message.Performative]:
            """
            Get the performatives one of which the terminal message in the dialogue must have.

            :return: the valid performatives of an terminal message
            """
            return self._initial_performatives

        @property
        def terminal_performatives(self) -> FrozenSet[Message.Performative]:
            """
            Get the performatives one of which the terminal message in the dialogue must have.

            :return: the valid performatives of an terminal message
            """
            return self._terminal_performatives

        @property
        def valid_replies(
            self,
        ) -> Dict[Message.Performative, FrozenSet[Message.Performative]]:
            """
            Get all the valid performatives which are a valid replies to performatives.

            :return: the full valid reply structure.
            """
            return self._valid_replies

        def get_valid_replies(
            self, performative: Message.Performative
        ) -> FrozenSet[Message.Performative]:
            """
            Given a `performative`, return the list of performatives which are its valid replies in a dialogue.

            :param performative: the performative in a message
            :return: list of valid performative replies
            """
            enforce(
                performative in self.valid_replies,
                "this performative '{}' is not supported".format(performative),
            )
            return self.valid_replies[performative]

    class Role(Enum):
        """This class defines the agent's role in a dialogue."""

        def __str__(self) -> str:
            """Get the string representation."""
            return str(self.value)

    class EndState(Enum):
        """This class defines the end states of a dialogue."""

        def __str__(self) -> str:
            """Get the string representation."""
            return str(self.value)

    _rules: Optional[Rules] = None

    def __init__(
        self,
        dialogue_label: DialogueLabel,
        message_class: Type[Message],
        self_address: Address,
        role: Role,
    ) -> None:
        """
        Initialize a dialogue.

        :param dialogue_label: the identifier of the dialogue
        :param self_address: the address of the entity for whom this dialogue is maintained
        :param role: the role of the agent this dialogue is maintained for

        :return: None
        """
        self._self_address = self_address
        self._dialogue_label = dialogue_label
        self._role = role

        self._outgoing_messages = []  # type: List[Message]
        self._incoming_messages = []  # type: List[Message]

        enforce(
            issubclass(message_class, Message),
            "Message class provided not a subclass of `Message`.",
        )
        self._message_class = message_class
        self._terminal_state_callbacks: Set[Callable[["Dialogue"], None]] = set()
        self._last_message_id: Optional[int] = None
        self._ordered_message_ids: List[int] = []

    def add_terminal_state_callback(self, fn: Callable[["Dialogue"], None]) -> None:
        """
        Add callback to be called on dialogue reach terminal state.

        :param fn: callable to be called with one argument: Dialogue
        :return: None
        """
        self._terminal_state_callbacks.add(fn)

    def __eq__(self, other: Any) -> bool:
        """Compare two dialogues."""
        return (
            type(self) == type(other)  # pylint: disable=unidiomatic-typecheck
            and self.dialogue_label == other.dialogue_label
            and self.message_class == other.message_class
            and self._incoming_messages == other._incoming_messages
            and self._outgoing_messages == other._outgoing_messages
            and self._ordered_message_ids == other._ordered_message_ids
            and self.role == other.role
            and self.self_address == other.self_address
        )

    def json(self) -> dict:
        """Get json representation of the dialogue."""
        data = {
            "dialogue_label": self._dialogue_label.json,
            "self_address": self.self_address,
            "role": self._role.value,
            "incoming_messages": [i.json() for i in self._incoming_messages],
            "outgoing_messages": [i.json() for i in self._outgoing_messages],
            "last_message_id": self._last_message_id,
            "ordered_message_ids": self._ordered_message_ids,
        }
        return data

    @classmethod
    def from_json(cls, message_class: Type[Message], data: dict) -> "Dialogue":
        """
        Create a dialogue instance with all messages from json data.

        :param message_class: type of message used with this dialogue
        :param data: dict with data exported with Dialogue.to_json() method

        :return: Dialogue instance
        """
        try:
            obj = cls(
                dialogue_label=DialogueLabel.from_json(data["dialogue_label"]),
                message_class=message_class,
                self_address=Address(data["self_address"]),
                role=cls.Role(data["role"]),
            )
            obj._incoming_messages = [  # pylint: disable=protected-access
                message_class.from_json(i) for i in data["incoming_messages"]
            ]
            obj._outgoing_messages = [  # pylint: disable=protected-access
                message_class.from_json(i) for i in data["outgoing_messages"]
            ]
            last_message_id = int(data["last_message_id"])
            obj._last_message_id = last_message_id  # pylint: disable=protected-access
            obj._ordered_message_ids = [  # pylint: disable=protected-access
                int(el) for el in data["ordered_message_ids"]
            ]
            return obj
        except KeyError:  # pragma: nocover
            raise ValueError(f"Dialogue representation is invalid: {data}")

    @property
    def dialogue_label(self) -> DialogueLabel:
        """
        Get the dialogue label.

        :return: The dialogue label
        """
        return self._dialogue_label

    @property
    def incomplete_dialogue_label(self) -> DialogueLabel:
        """
        Get the dialogue label.

        :return: The incomplete dialogue label
        """
        return self.dialogue_label.get_incomplete_version()

    @property
    def dialogue_labels(self) -> Set[DialogueLabel]:
        """
        Get the dialogue labels (incomplete and complete, if it exists).

        :return: the dialogue labels
        """
<<<<<<< HEAD
        return {self.dialogue_label, self.incomplete_dialogue_label}
=======
        return {self._dialogue_label, self.incomplete_dialogue_label}
>>>>>>> c21150ba

    @property
    def self_address(self) -> Address:
        """
        Get the address of the entity for whom this dialogues is maintained.

        :return: the address of this entity
        """
        if self._self_address is None:  # pragma: nocover
            raise ValueError("self_address is not set.")
        return self._self_address

    @property
    def role(self) -> "Role":
        """
        Get the agent's role in the dialogue.

        :return: the agent's role
        """
        if self._role is None:  # pragma: nocover
            raise ValueError("Role is not set.")
        return self._role

    @property
    def rules(self) -> "Rules":
        """
        Get the dialogue rules.

        :return: the rules
        """
        if self._rules is None:  # pragma: nocover
            raise ValueError("Rules is not set.")
        return self._rules

    @property
    def message_class(self) -> Type[Message]:
        """
        Get the message class.

        :return: the message class
        """
        return self._message_class

    @property
    def is_self_initiated(self) -> bool:
        """
        Check whether the agent initiated the dialogue.

        :return: True if the agent initiated the dialogue, False otherwise
        """
        return (
            self.dialogue_label.dialogue_opponent_addr
            is not self.dialogue_label.dialogue_starter_addr
        )

    @property
    def last_incoming_message(self) -> Optional[Message]:
        """
        Get the last incoming message.

        :return: the last incoming message if it exists, None otherwise
        """
        return self._incoming_messages[-1] if len(self._incoming_messages) > 0 else None

    @property
    def last_outgoing_message(self) -> Optional[Message]:
        """
        Get the last outgoing message.

        :return: the last outgoing message if it exists, None otherwise
        """
        return self._outgoing_messages[-1] if len(self._outgoing_messages) > 0 else None

    @property
    def last_message(self) -> Optional[Message]:
        """
        Get the last message.

        :return: the last message if it exists, None otherwise
        """
        if self._last_message_id is None:
            return None

        if (
            self.last_incoming_message
            and self.last_incoming_message.message_id == self._last_message_id
        ):
            return self.last_incoming_message
        return self.last_outgoing_message

    @property
    def is_empty(self) -> bool:
        """
        Check whether the dialogue is empty.

        :return: True if empty, False otherwise
        """
        return len(self._outgoing_messages) == 0 and len(self._incoming_messages) == 0

    def _counterparty_from_message(self, message: Message) -> Address:
        """
        Determine the counterparty of the agent in the dialogue from a message.

        :param message: the message
        :return: The address of the counterparty
        """
        counterparty = (
            message.to if self._is_message_by_self(message) else message.sender
        )
        return counterparty

    def _is_message_by_self(self, message: Message) -> bool:
        """
        Check whether the message is by this agent or not.

        :param message: the message
        :return: True if message is by this agent, False otherwise
        """
        return message.sender == self.self_address

    def _is_message_by_other(self, message: Message) -> bool:
        """
        Check whether the message is by the counterparty agent in this dialogue or not.

        :param message: the message
        :return: True if message is by the counterparty agent in this dialogue, False otherwise
        """
        return not self._is_message_by_self(message)

<<<<<<< HEAD
    def _try_get_message(self, message_id: int) -> Optional[Message]:
        """
        Try to get the message whose id is 'message_id'.

        :param message_id: the id of the message
        :return: the message if it exists, None otherwise
        """
        result = None  # type: Optional[Message]
        list_of_all_messages = itertools.chain(
            self._outgoing_messages, self._incoming_messages
        )
        for message in list_of_all_messages:
            if message.message_id == message_id:
                result = message
                break
        return result

=======
>>>>>>> c21150ba
    def _get_message(self, message_id: int) -> Message:
        """
        Get the message whose id is 'message_id'.

        :param message_id: the id of the message
        :return: the message
        :raises: AssertionError if message is not present
        """
        message = self.get_message_by_id(message_id)
        if message is None:
            raise ValueError("Message not present.")
        return message

    def _has_message_id(self, message_id: int) -> bool:
        """
        Check whether a message with the supplied message id exists in this dialogue.

        :param message_id: the message id
        :return: True if message with that id exists in this dialogue, False otherwise
        """
        return self.get_message_by_id(message_id) is not None

    def _update(self, message: Message) -> None:
        """
        Extend the list of incoming/outgoing messages with 'message', if 'message' belongs to dialogue and is valid.

        :param message: a message to be added
        :return: None
        :raises: InvalidDialogueMessage: if message does not belong to this dialogue, or if message is invalid
        """
        if not message.has_sender:
            message.sender = self.self_address  # pragma: nocover

        if not self._is_belonging_to_dialogue(message):
            raise InvalidDialogueMessage(
                "The message {} does not belong to this dialogue."
                "The dialogue reference of the message is {}, while the dialogue reference of the dialogue is {}".format(
                    message.message_id,
                    message.dialogue_reference,
                    self.dialogue_label.dialogue_reference,
                )
            )

        is_valid_result, validation_message = self._validate_next_message(message)

        if not is_valid_result:
            raise InvalidDialogueMessage(
                "Message {} is invalid with respect to this dialogue. Error: {}".format(
                    message.message_id, validation_message,
                )
            )

        if self._is_message_by_self(message):
            self._outgoing_messages.append(message)
        else:
            self._incoming_messages.append(message)
<<<<<<< HEAD
=======

        self._last_message_id = message.message_id
        self._ordered_message_ids.append(message.message_id)

        if message.performative in self.rules.terminal_performatives:
            for fn in self._terminal_state_callbacks:
                fn(self)
>>>>>>> c21150ba

    def _is_belonging_to_dialogue(self, message: Message) -> bool:
        """
        Check if the message is belonging to the dialogue.

        :param message: the message
        :return: True if message is part of the dialogue, False otherwise
        """
        opponent = self._counterparty_from_message(message)
        if self.is_self_initiated:
            self_initiated_dialogue_label = DialogueLabel(
                (
                    message.dialogue_reference[0],
                    Dialogue.UNASSIGNED_DIALOGUE_REFERENCE,
                ),
                opponent,
                self.self_address,
            )
            result = self_initiated_dialogue_label in self.dialogue_labels
        else:
            other_initiated_dialogue_label = DialogueLabel(
                message.dialogue_reference, opponent, opponent,
            )
            result = other_initiated_dialogue_label in self.dialogue_labels
        return result

    def reply(
        self,
        performative: Message.Performative,
        target_message: Optional[Message] = None,
        target: Optional[int] = None,
        **kwargs: Any,
    ) -> Message:
        """
        Reply to the 'target_message' in this dialogue with a message with 'performative', and contents from kwargs.

        Note if no target_message is provided, the last message in the dialogue will be replied to.

        :param target_message: the message to reply to.
        :param target: the id of the message to reply to.
        :param performative: the performative of the reply message.
        :param kwargs: the content of the reply message.

        :return: the reply message if it was successfully added as a reply, None otherwise.
        """
        last_message = self.last_message
        if last_message is None:
            raise ValueError("Cannot reply in an empty dialogue!")

        if target_message is None and target is not None:
            target_message = self.get_message_by_id(target)
        elif target_message is None and target is None:
            target_message = last_message
            target = last_message.message_id
        elif target_message is not None and target is None:
            target = target_message.message_id
        elif target_message is not None and target is not None:
            if target != target_message.message_id:
                raise AEAEnforceError(
                    "The provided target and target_message do not match."
                )

        if target_message is None:
            raise ValueError("No target message found!")
        enforce(
            self._has_message_id(target),  # type: ignore
            "The target message does not exist in this dialogue.",
        )

        reply = self._message_class(
            dialogue_reference=self.dialogue_label.dialogue_reference,
            message_id=self.get_outgoing_next_message_id(),
            target=target,
            performative=performative,
            **kwargs,
        )
        reply.sender = self.self_address
        reply.to = self.dialogue_label.dialogue_opponent_addr

        self._update(reply)

        return reply

    def _validate_next_message(self, message: Message) -> Tuple[bool, str]:
        """
        Check whether 'message' is a valid next message in this dialogue.

        The evaluation of a message validity involves performing several categories of checks.
        Each category of checks resides in a separate method.

        Currently, basic rules are general fundamental structural constraints,
        additional rules are applied for the time being, and more specific rules to each dialogue are captured in the is_valid method.

        :param message: the message to be validated
        :return: Boolean result, and associated message.
        """
        is_basic_validated, msg_basic_validation = self._basic_validation(message)
        if not is_basic_validated:
            return False, msg_basic_validation

        result_is_valid, msg_is_valid = self._custom_validation(message)
        if not result_is_valid:
            return False, msg_is_valid

        return True, "Message is valid with respect to this dialogue."

    def _basic_validation(self, message: Message) -> Tuple[bool, str]:
        """
        Check whether 'message' is a valid next message in the dialogue, according to basic rules.

        This method redirects the checks to two other methods based on whether the message
        is the first in the dialogue or not.

        :param message: the message to be validated
        :return: Boolean result, and associated message.
        """
        if self.is_empty:  # initial message
            return self._basic_validation_initial_message(message)

        return self._basic_validation_non_initial_message(message)

    def _basic_validation_initial_message(self, message: Message) -> Tuple[bool, str]:
        """
        Check whether an initial 'message' is a valid next message in the dialogue, according to basic rules.

        These rules are designed to be fundamental to all dialogues, and enforce the following:

         - message ids are consistent
         - targets are consistent
         - message targets are according to the reply structure of performatives

        :param message: the message to be validated
        :return: Boolean result, and associated message.
        """
        dialogue_reference = message.dialogue_reference
        message_id = message.message_id
        performative = message.performative

        if dialogue_reference[0] != self.dialogue_label.dialogue_reference[0]:
            return (
                False,
                "Invalid dialogue_reference[0]. Expected {}. Found {}.".format(
                    self.dialogue_label.dialogue_reference[0], dialogue_reference[0]
                ),
            )

        if message_id != Dialogue.STARTING_MESSAGE_ID:
            return (
                False,
                "Invalid message_id. Expected {}. Found {}.".format(
                    Dialogue.STARTING_MESSAGE_ID, message_id
                ),
            )

        err = self._validate_message_target(message)
        if err:
            return False, err

        if performative not in self.rules.initial_performatives:
            return (
                False,
                "Invalid initial performative. Expected one of {}. Found {}.".format(
                    self.rules.initial_performatives, performative
                ),
            )

        return True, "The initial message passes basic validation."

    def _basic_validation_non_initial_message(
        self, message: Message
    ) -> Tuple[bool, str]:
        """
        Check whether a non-initial 'message' is a valid next message in the dialogue, according to basic rules.

        These rules are designed to be fundamental to all dialogues, and enforce the following:

         - message ids are consistent
         - targets are consistent
         - message targets are according to the reply structure of performatives

        :param message: the message to be validated
        :return: Boolean result, and associated message.
        """
        dialogue_reference = message.dialogue_reference

        if dialogue_reference[0] != self.dialogue_label.dialogue_reference[0]:
            return (
                False,
                "Invalid dialogue_reference[0]. Expected {}. Found {}.".format(
                    self.dialogue_label.dialogue_reference[0], dialogue_reference[0]
                ),
            )

        err = self._validate_message_id(message)
        if err:
            return False, err

        err = self._validate_message_target(message)
        if err:
            return False, err

        return True, "The non-initial message passes basic validation."

    def _validate_message_target(self, message: Message) -> Optional[str]:
        """Check message target corresponds to messages in the dialogue, if not return error string."""
        target = message.target
        performative = message.performative

        if message.message_id == self.STARTING_MESSAGE_ID:
            # for initial message!
            if target == self.STARTING_TARGET:
                # no need to check in details
                return None
            return "Invalid target. Expected 0. Found {}.".format(target)

        if (
            message.message_id != self.STARTING_MESSAGE_ID
            and target == self.STARTING_TARGET
        ):
            return "Invalid target. Expected a non-zero integer. Found {}.".format(
                target
            )

        # quick target check.
        latest_ids: List[int] = []

        if self.last_incoming_message:
            latest_ids.append(abs(self.last_incoming_message.message_id))

        if self.last_outgoing_message:
            latest_ids.append(abs(self.last_outgoing_message.message_id))

        if abs(target) > max(latest_ids):
            return "Invalid target. Expected a value less than or equal to abs({}). Found abs({}).".format(
                max(latest_ids), abs(target)
            )

        # detailed target check
        target_message = self.get_message_by_id(target)

        if not target_message:
            return "Invalid target {}. target_message can not be found.".format(
                target
            )  # pragma: nocover

        target_performative = target_message.performative
        if performative not in self.rules.get_valid_replies(target_performative):
            return "Invalid performative. Expected one of {}. Found {}.".format(
                self.rules.get_valid_replies(target_performative), performative
            )

        return None

    def _validate_message_id(self, message: Message) -> Optional[str]:
        """Check message id corresponds to message id sequences, if not return error string."""
        is_outgoing = message.to != self.self_address

        # This assumes that messages sent by the opponent are sent in the right order.
        if is_outgoing:
            next_message_id = self.get_outgoing_next_message_id()
        else:
            next_message_id = self.get_incoming_next_message_id()

        # we know what is the next message id for incoming and outgoing!
        if message.message_id != next_message_id:
            return "Invalid message_id. Expected {}. Found {}.".format(
                next_message_id, message.message_id
            )

        return None

    def get_message_by_id(self, message_id: int) -> Optional[Message]:
        """Get message by id, if not presents return None."""
        if self.is_empty:
            return None

        if message_id == 0:
            raise ValueError("message_id == 0 is invalid!")  # pragma: nocover

        if bool(message_id > 0) == self.is_self_initiated:
            messages_list = self._outgoing_messages
        else:
            messages_list = self._incoming_messages

        if len(messages_list) == 0:
            return None

        if abs(message_id) > abs(messages_list[-1].message_id):
            return None

        return messages_list[abs(message_id) - 1]

    def get_outgoing_next_message_id(self) -> int:
        """Get next outgoing message id."""
        next_message_id = Dialogue.STARTING_MESSAGE_ID

        if self.last_outgoing_message:
            next_message_id = abs(self.last_outgoing_message.message_id) + 1

        if not self.is_self_initiated:
            next_message_id = 0 - next_message_id

        return next_message_id

    def get_incoming_next_message_id(self) -> int:
        """Get next incoming message id."""
        next_message_id = Dialogue.STARTING_MESSAGE_ID

        if self.last_incoming_message:
            next_message_id = abs(self.last_incoming_message.message_id) + 1

        if self.is_self_initiated:
            next_message_id = 0 - next_message_id

        return next_message_id

    def _update_dialogue_label(self, final_dialogue_label: DialogueLabel) -> None:
        """
        Update the dialogue label of the dialogue.

        :param final_dialogue_label: the final dialogue label
        """
        enforce(
            self.dialogue_label.dialogue_reference[1]
            == self.UNASSIGNED_DIALOGUE_REFERENCE
            and final_dialogue_label.dialogue_reference[1]
            != self.UNASSIGNED_DIALOGUE_REFERENCE,
            "Dialogue label cannot be updated.",
        )
        self._dialogue_label = final_dialogue_label

    def _custom_validation(  # pylint: disable=no-self-use,unused-argument
        self, message: Message
    ) -> Tuple[bool, str]:
        """
        Check whether 'message' is a valid next message in the dialogue.

        These rules capture specific constraints designed for dialogues which are instance of a concrete sub-class of this class.

        :param message: the message to be validated
        :return: True if valid, False otherwise.
        """
        return True, "The message passes custom validation."

    def __str__(self) -> str:
        """
        Get the string representation.

        :return: The string representation of the dialogue
        """
        representation = f"Dialogue Label:\n{self.dialogue_label}\nMessages:\n"

        for msg_id in self._ordered_message_ids:
            msg = self.get_message_by_id(msg_id)
            if msg is None:  # pragma: nocover
                raise ValueError("Dialogue inconsistent! Missing message.")
            representation += f"message_id={msg.message_id}, target={msg.target}, performative={msg.performative}\n"
        return representation


class DialogueStats:
    """Class to handle statistics on default dialogues."""

    def __init__(self, end_states: FrozenSet[Dialogue.EndState]) -> None:
        """
        Initialize a StatsManager.

        :param end_states: the list of dialogue endstates
        """
        self._self_initiated = {
            e: 0 for e in end_states
        }  # type: Dict[Dialogue.EndState, int]
        self._other_initiated = {
            e: 0 for e in end_states
        }  # type: Dict[Dialogue.EndState, int]

    @property
    def self_initiated(self) -> Dict[Dialogue.EndState, int]:
        """Get the stats dictionary on self initiated dialogues."""
        return self._self_initiated

    @property
    def other_initiated(self) -> Dict[Dialogue.EndState, int]:
        """Get the stats dictionary on other initiated dialogues."""
        return self._other_initiated

    def add_dialogue_endstate(
        self, end_state: Dialogue.EndState, is_self_initiated: bool
    ) -> None:
        """
        Add dialogue endstate stats.

        :param end_state: the end state of the dialogue
        :param is_self_initiated: whether the dialogue is initiated by the agent or the opponent

        :return: None
        """
        if is_self_initiated:
            enforce(end_state in self._self_initiated, "End state not present!")
            self._self_initiated[end_state] += 1
        else:
            enforce(end_state in self._other_initiated, "End state not present!")
            self._other_initiated[end_state] += 1


<<<<<<< HEAD
=======
def find_caller_object(object_type: Type) -> Any:
    """Find caller object of certain type in the call stack."""
    caller_object = None
    for frame_info in inspect.stack():
        frame_self = frame_info.frame.f_locals.get("self", None)
        if not frame_self:
            continue

        if not isinstance(frame_self, object_type):
            continue
        caller_object = frame_self
    return caller_object


class BasicDialoguesStorage:
    """Dialogues state storage."""

    def __init__(self, dialogues: "Dialogues") -> None:
        """Init dialogues storage."""
        self._dialogues_by_dialogue_label = {}  # type: Dict[DialogueLabel, Dialogue]
        self._dialogue_by_address = defaultdict(
            list
        )  # type: Dict[Address, List[Dialogue]]
        self._incomplete_to_complete_dialogue_labels = (
            {}
        )  # type: Dict[DialogueLabel, DialogueLabel]
        self._dialogues = dialogues
        self._terminal_state_dialogues_labels: Set[DialogueLabel] = set()

    @property
    def dialogues_in_terminal_state(self) -> List["Dialogue"]:
        """Get all dialogues in terminal state."""
        return list(
            filter(
                None,
                [
                    self._dialogues_by_dialogue_label.get(i)
                    for i in self._terminal_state_dialogues_labels
                ],
            )
        )

    @property
    def dialogues_in_active_state(self) -> List["Dialogue"]:
        """Get all dialogues in active state."""
        active_dialogues = (
            set(self._dialogues_by_dialogue_label.keys())
            - self._terminal_state_dialogues_labels
        )
        return list(
            filter(
                None,
                [self._dialogues_by_dialogue_label.get(i) for i in active_dialogues],
            )
        )

    @property
    def is_terminal_dialogues_kept(self) -> bool:
        """Return True if dialogues should stay after terminal state."""
        return self._dialogues.is_keep_dialogues_in_terminal_state

    def dialogue_terminal_state_callback(self, dialogue: "Dialogue") -> None:
        """Method to be called on dialogue terminal state reached."""
        if self.is_terminal_dialogues_kept:
            self._terminal_state_dialogues_labels.add(dialogue.dialogue_label)
        else:
            self.remove(dialogue.dialogue_label)

    def setup(self) -> None:
        """Set up dialogue storage."""

    def teardown(self) -> None:
        """Tear down dialogue storage."""

    def add(self, dialogue: Dialogue) -> None:
        """
        Add dialogue to storage.

        :param dialogue: dialogue to add.
        :return: None
        """
        dialogue.add_terminal_state_callback(self.dialogue_terminal_state_callback)
        self._dialogues_by_dialogue_label[dialogue.dialogue_label] = dialogue
        self._dialogue_by_address[
            dialogue.dialogue_label.dialogue_opponent_addr
        ].append(dialogue)

    def _add_terminal_state_dialogue(self, dialogue: Dialogue) -> None:
        """
        Add terminal state dialogue to storage.

        :param dialogue: dialogue to add.
        :return: None
        """
        self.add(dialogue)
        self._terminal_state_dialogues_labels.add(dialogue.dialogue_label)

    def remove(self, dialogue_label: DialogueLabel) -> None:
        """
        Remove dialogue from storage by it's label.

        :param dialogue_label: label of the dialogue to remove
        :return: None
        """
        dialogue = self._dialogues_by_dialogue_label.pop(dialogue_label, None)

        self._incomplete_to_complete_dialogue_labels.pop(dialogue_label, None)

        if dialogue_label in self._terminal_state_dialogues_labels:
            self._terminal_state_dialogues_labels.remove(dialogue_label)

        if dialogue:
            self._dialogue_by_address[dialogue_label.dialogue_opponent_addr].remove(
                dialogue
            )

    def get(self, dialogue_label: DialogueLabel) -> Optional[Dialogue]:
        """
        Get dialogue stored by it's label.

        :param dialogue_label: label of the dialogue
        :return: dialogue if presents or None
        """
        return self._dialogues_by_dialogue_label.get(dialogue_label, None)

    def get_dialogues_with_counterparty(self, counterparty: Address) -> List[Dialogue]:
        """
        Get the dialogues by address.

        :param counterparty: the counterparty
        :return: The dialogues with the counterparty.
        """
        return self._dialogue_by_address.get(counterparty, [])

    def is_in_incomplete(self, dialogue_label: DialogueLabel) -> bool:
        """Check dialogue label presents in list of incomplete."""
        return dialogue_label in self._incomplete_to_complete_dialogue_labels

    def set_incomplete_dialogue(
        self,
        incomplete_dialogue_label: DialogueLabel,
        complete_dialogue_label: DialogueLabel,
    ) -> None:
        """Set incomplete dialogue label."""
        self._incomplete_to_complete_dialogue_labels[
            incomplete_dialogue_label
        ] = complete_dialogue_label

    def is_dialogue_present(self, dialogue_label: DialogueLabel) -> bool:
        """Check dialogue with label specified presents in storage."""
        return dialogue_label in self._dialogues_by_dialogue_label

    def get_latest_label(self, dialogue_label: DialogueLabel) -> DialogueLabel:
        """Get latest label for dialogue."""
        return self._incomplete_to_complete_dialogue_labels.get(
            dialogue_label, dialogue_label
        )


class PersistDialoguesStorage(BasicDialoguesStorage):
    """
    Persist dialogues storage.

    Uses generic storage to load/save dialogues data on setup/teardown.
    """

    INCOMPLETE_DIALOGUES_OBJECT_NAME = "incomplete_dialogues"
    TERMINAL_STATE_DIALOGUES_COLLECTTION_SUFFIX = "_terminal"

    def __init__(self, dialogues: "Dialogues") -> None:
        """Init dialogues storage."""
        super().__init__(dialogues)

        self._skill_component: Optional[SkillComponent] = self.get_skill_component()

    @staticmethod
    def get_skill_component() -> Optional[SkillComponent]:
        """Get skill component dialogues storage constructed for."""
        caller_object = find_caller_object(SkillComponent)
        if not caller_object:  # pragma: nocover
            return None
        return caller_object

    def _get_collection_name(self) -> Optional[str]:
        """Generate collection name based on the dialogues class name and skill component."""
        if not self._skill_component:  # pragma: nocover
            return None
        return "_".join(
            [
                self._skill_component.skill_id.author,
                self._skill_component.skill_id.name,
                self._skill_component.name,
                self._skill_component.__class__.__name__,
                self._dialogues.__class__.__name__,
            ]
        )

    def _get_collection_instance(self, col_name: str) -> Optional[SyncCollection]:
        """Get sync collection if generic storage available."""
        if (
            not self._skill_component or not self._skill_component.context.storage
        ):  # pragma: nocover
            return None
        return self._skill_component.context.storage.get_sync_collection(col_name)

    @cached_property
    def _terminal_dialogues_collection(self) -> Optional[SyncCollection]:
        col_name = self._get_collection_name()
        if not col_name:
            return None
        col_name = f"{col_name}{self.TERMINAL_STATE_DIALOGUES_COLLECTTION_SUFFIX}"
        return self._get_collection_instance(col_name)

    @cached_property
    def _active_dialogues_collection(self) -> Optional[SyncCollection]:
        col_name = self._get_collection_name()
        if not col_name:
            return None
        return self._get_collection_instance(col_name)

    def _dump(self) -> None:
        """Dump dialogues storage to the generic storage."""
        if (
            not self._active_dialogues_collection
            or not self._terminal_dialogues_collection
        ):
            return  # pragma: nocover

        self._dump_incomplete_dialogues_labels(self._active_dialogues_collection)
        self._dump_dialogues(
            self.dialogues_in_active_state, self._active_dialogues_collection
        )
        self._dump_dialogues(
            self.dialogues_in_terminal_state, self._terminal_dialogues_collection
        )

    def _dump_incomplete_dialogues_labels(self, collection: SyncCollection) -> None:
        """Dump incomplete labels."""
        collection.put(
            self.INCOMPLETE_DIALOGUES_OBJECT_NAME,
            self._incomplete_dialogues_labels_to_json(),
        )

    def _load_incomplete_dialogues_labels(self, collection: SyncCollection) -> None:
        """Load and set incomplete dialogue labels."""
        incomplete_dialogues_data = collection.get(
            self.INCOMPLETE_DIALOGUES_OBJECT_NAME
        )
        if incomplete_dialogues_data is not None:
            incomplete_dialogues_data = cast(List, incomplete_dialogues_data)
            self._set_incomplete_dialogues_labels_from_json(incomplete_dialogues_data)

    def _load_dialogues(self, collection: SyncCollection) -> Iterable[Dialogue]:
        """Load dialogues from collection."""
        if not collection:  # pragma: nocover
            return
        for label, dialogue_data in collection.list():
            if label == self.INCOMPLETE_DIALOGUES_OBJECT_NAME:
                continue
            dialogue_data = cast(Dict, dialogue_data)
            yield self._dialogue_from_json(dialogue_data)

    def _dialogue_from_json(self, dialogue_data: dict) -> "Dialogue":
        return self._dialogues.dialogue_class.from_json(
            self._dialogues.message_class, dialogue_data
        )

    @staticmethod
    def _dump_dialogues(
        dialogues: Iterable[Dialogue], collection: SyncCollection
    ) -> None:
        """Dump dialogues to collection."""
        for dialogue in dialogues:
            collection.put(str(dialogue.dialogue_label), dialogue.json())

    def _load(self) -> None:
        """Dump dialogues and incomplete dialogues labels from the generic storage."""
        if (
            not self._active_dialogues_collection
            or not self._terminal_dialogues_collection
        ):
            return  # pragma: nocover

        self._load_incomplete_dialogues_labels(self._active_dialogues_collection)
        self._load_active_dialogues()
        self._load_terminated_dialogues()

    def _load_active_dialogues(self) -> None:
        """Load active dialogues from storage."""
        for dialogue in self._load_dialogues(self._active_dialogues_collection):
            self.add(dialogue)

    def _load_terminated_dialogues(self) -> None:
        """Load terminated dialogues from storage."""
        for dialogue in self._load_dialogues(self._terminal_dialogues_collection):
            self._add_terminal_state_dialogue(dialogue)

    def _incomplete_dialogues_labels_to_json(self) -> List:
        """Dump incomplete_to_complete_dialogue_labels to json friendly dict."""
        return [
            [k.json, v.json]
            for k, v in self._incomplete_to_complete_dialogue_labels.items()
        ]

    def _set_incomplete_dialogues_labels_from_json(self, data: List) -> None:
        """Set incomplete_to_complete_dialogue_labels from json friendly dict."""
        self._incomplete_to_complete_dialogue_labels = {
            DialogueLabel.from_json(k): DialogueLabel.from_json(v) for k, v in data
        }

    def setup(self) -> None:
        """Set up dialogue storage."""
        if not self._skill_component:  # pragma: nocover
            return
        self._load()

    def teardown(self) -> None:
        """Tear down dialogue storage."""
        if not self._skill_component:  # pragma: nocover
            return
        self._dump()

    def remove(self, dialogue_label: DialogueLabel) -> None:
        """Remove dialogue from memory and persistent storage."""
        if dialogue_label in self._terminal_state_dialogues_labels:
            collection = self._terminal_dialogues_collection
        else:
            collection = self._active_dialogues_collection

        super().remove(dialogue_label)

        if collection:
            collection.remove(str(dialogue_label))


class PersistDialoguesStorageWithOffloading(PersistDialoguesStorage):
    """Dialogue Storage with dialogues offloading."""

    def dialogue_terminal_state_callback(self, dialogue: "Dialogue") -> None:
        """Call on dialogue reaches terminal staste."""
        if (
            not self.is_terminal_dialogues_kept
            or not self._terminal_dialogues_collection
        ):  # pragma: nocover
            super().dialogue_terminal_state_callback(dialogue)
            return

        # do offloading
        # push to storage
        self._terminal_dialogues_collection.put(
            str(dialogue.dialogue_label), dialogue.json()
        )
        # remove from memory
        self.remove(dialogue.dialogue_label)

    def get(self, dialogue_label: DialogueLabel) -> Optional[Dialogue]:
        """Try to get dialogue by label from memory or persists storage."""
        dialogue = super().get(dialogue_label)
        if dialogue:
            return dialogue

        dialogue = self._get_dialogue_from_collection(
            dialogue_label, self._terminal_dialogues_collection
        )
        if dialogue:
            # get dialogue from terminal state collection and cache it
            self._add_terminal_state_dialogue(dialogue)
            return dialogue
        return None

    def _get_dialogue_from_collection(
        self, dialogue_label: "DialogueLabel", collection: SyncCollection
    ) -> Optional[Dialogue]:
        """
        Get dialogue by label from collection.

        :param dialogue_label: label for lookup
        :param collection: collection with dialogues
        :return: dialogue if exists
        """
        if not collection:
            return None
        dialogue_data = collection.get(str(dialogue_label))
        if not dialogue_data:
            return None
        dialogue_data = cast(Dict, dialogue_data)
        return self._dialogue_from_json(dialogue_data)

    def _load_terminated_dialogues(self) -> None:
        """Skip terminated dialogues loading, cause it's offloaded."""

    def _get_dialogues_by_address_from_collection(
        self, address: Address, collection: SyncCollection
    ) -> List["Dialogue"]:
        """
        Get all dialogues with opponent address from specified collection.

        :param address: address for lookup.
        :param: collection: collection to get dialogues from.

        :return: list of dialogues
        """
        if not collection:
            return []

        return [
            self._dialogue_from_json(cast(Dict, i[1]))
            for i in collection.find("dialogue_label.dialogue_opponent_addr", address)
        ]

    def get_dialogues_with_counterparty(self, counterparty: Address) -> List[Dialogue]:
        """
        Get the dialogues by address.

        :param counterparty: the counterparty
        :return: The dialogues with the counterparty.
        """
        dialogues = (
            self._get_dialogues_by_address_from_collection(
                counterparty, self._active_dialogues_collection
            )
            + self._get_dialogues_by_address_from_collection(
                counterparty, self._terminal_dialogues_collection
            )
            + super().get_dialogues_with_counterparty(counterparty)
        )
        return self._unique_dialogues_by_label(dialogues)

    @staticmethod
    def _unique_dialogues_by_label(dialogues: List[Dialogue]) -> List[Dialogue]:
        """Filter list of dialogues by unique dialogue label."""
        return list(
            {dialogue.dialogue_label: dialogue for dialogue in dialogues}.values()
        )

    @property
    def dialogues_in_terminal_state(self) -> List["Dialogue"]:
        """Get all dialogues in terminal state."""
        dialogues = super().dialogues_in_terminal_state + list(
            self._load_dialogues(self._terminal_dialogues_collection)
        )
        return self._unique_dialogues_by_label(dialogues)


>>>>>>> c21150ba
class Dialogues:
    """The dialogues class keeps track of all dialogues for an agent."""

    _keep_terminal_state_dialogues = False

    def __init__(
        self,
        self_address: Address,
        end_states: FrozenSet[Dialogue.EndState],
        message_class: Type[Message],
        dialogue_class: Type[Dialogue],
        role_from_first_message: Callable[[Message, Address], Dialogue.Role],
        keep_terminal_state_dialogues: Optional[bool] = None,
    ) -> None:
        """
        Initialize dialogues.

        :param self_address: the address of the entity for whom dialogues are maintained
        :param end_states: the list of dialogue endstates
        :param keep_terminal_state_dialogues: specify do dialogues in terminal state should stay or not

        :return: None
        """

        self._dialogues_storage = PersistDialoguesStorageWithOffloading(self)
        self._self_address = self_address
        self._dialogue_stats = DialogueStats(end_states)

        if keep_terminal_state_dialogues is not None:
            self._keep_terminal_state_dialogues = keep_terminal_state_dialogues

        enforce(
            issubclass(message_class, Message),
            "message_class is not a subclass of Message.",
        )
        self._message_class = message_class

        enforce(
            issubclass(dialogue_class, Dialogue),
            "dialogue_class is not a subclass of Dialogue.",
        )
        self._dialogue_class = dialogue_class

        # Note the following might be too restrictive; if the supplied role_from_first_message function
        # does not have the type hinting for its parameter or its return value, the second and third checks
        # below would fail.
        sig = signature(role_from_first_message)
        parameter_length = len(sig.parameters.keys())
        enforce(
            parameter_length == 2,
            "Invalid number of parameters for role_from_first_message. Expected 2. Found {}.".format(
                parameter_length
            ),
        )
        parameter_1_type = list(sig.parameters.values())[0].annotation
        enforce(
            parameter_1_type == Message,
            "Invalid type for the first parameter of role_from_first_message. Expected 'Message'. Found {}.".format(
                parameter_1_type
            ),
        )
        parameter_2_type = list(sig.parameters.values())[1].annotation
        enforce(
            parameter_2_type == Address,
            "Invalid type for the second parameter of role_from_first_message. Expected 'Address'. Found {}.".format(
                parameter_2_type
            ),
        )
        return_type = sig.return_annotation
        enforce(
            return_type == Dialogue.Role,
            "Invalid return type for role_from_first_message. Expected 'Dialogue.Role'. Found {}.".format(
                return_type
            ),
        )
        self._role_from_first_message = role_from_first_message

    @property
    def is_keep_dialogues_in_terminal_state(self) -> bool:
        """Is requrired to keep dialogues in terminal state."""
        return self._keep_terminal_state_dialogues

    @property
    def self_address(self) -> Address:
        """Get the address of the agent for whom dialogues are maintained."""
        enforce(self._self_address != "", "self_address is not set.")
        return self._self_address

    @property
    def dialogue_stats(self) -> DialogueStats:
        """
        Get the dialogue statistics.

        :return: dialogue stats object
        """
        return self._dialogue_stats

    @property
    def message_class(self) -> Type[Message]:
        """
        Get the message class.

        :return: the message class
        """
        return self._message_class

    @property
    def dialogue_class(self) -> Type[Dialogue]:
        """
        Get the dialogue class.

        :return: the dialogue class
        """
        return self._dialogue_class

    def get_dialogues_with_counterparty(self, counterparty: Address) -> List[Dialogue]:
        """
        Get the dialogues by address.

        :param counterparty: the counterparty
        :return: The dialogues with the counterparty.
        """
        return self._dialogues_storage.get_dialogues_with_counterparty(counterparty)

    def _is_message_by_self(self, message: Message) -> bool:
        """
        Check whether the message is by this agent or not.

        :param message: the message
        :return: True if message is by this agent, False otherwise
        """
        return message.sender == self.self_address

    def _is_message_by_other(self, message: Message) -> bool:
        """
        Check whether the message is by the counterparty agent in this dialogue or not.

        :param message: the message
        :return: True if message is by the counterparty agent in this dialogue, False otherwise
        """
        return not self._is_message_by_self(message)

    def _counterparty_from_message(self, message: Message) -> Address:
        """
        Determine the counterparty of the agent in the dialogue from a message.

        :param message: the message
        :return: The address of the counterparty
        """
        counterparty = (
            message.to if self._is_message_by_self(message) else message.sender
        )
        return counterparty

    @classmethod
    def new_self_initiated_dialogue_reference(cls) -> Tuple[str, str]:
        """
        Return a dialogue label for a new self initiated dialogue.

        :return: the next nonce
        """
        return cls._generate_dialogue_nonce(), Dialogue.UNASSIGNED_DIALOGUE_REFERENCE

    def create(
        self, counterparty: Address, performative: Message.Performative, **kwargs: Any,
    ) -> Tuple[Message, Dialogue]:
        """
        Create a dialogue with 'counterparty', with an initial message whose performative is 'performative' and contents are from 'kwargs'.

        :param counterparty: the counterparty of the dialogue.
        :param performative: the performative of the initial message.
        :param kwargs: the content of the initial message.

        :return: the initial message and the dialogue.
        """
        initial_message = self._message_class(
            dialogue_reference=self.new_self_initiated_dialogue_reference(),
            message_id=Dialogue.STARTING_MESSAGE_ID,
            target=Dialogue.STARTING_TARGET,
            performative=performative,
            **kwargs,
        )
        initial_message.sender = self.self_address
        initial_message.to = counterparty

        dialogue = self._create_dialogue(counterparty, initial_message)

        return initial_message, dialogue

    def create_with_message(
        self, counterparty: Address, initial_message: Message
    ) -> Dialogue:
        """
        Create a dialogue with 'counterparty', with an initial message provided.

        :param counterparty: the counterparty of the dialogue.
        :param initial_message: the initial_message.

        :return: the initial message and the dialogue.
        """
        enforce(
            not initial_message.has_sender,
            "The message's 'sender' field is already set {}".format(initial_message),
        )
        enforce(
            not initial_message.has_to,
            "The message's 'to' field is already set {}".format(initial_message),
        )
        initial_message.sender = self.self_address
        initial_message.to = counterparty

        dialogue = self._create_dialogue(counterparty, initial_message)

        return dialogue

    def _create_dialogue(
        self, counterparty: Address, initial_message: Message
    ) -> Dialogue:
        """
        Create a dialogue from an initial message provided.

        :param counterparty: the counterparty of the dialogue.
        :param initial_message: the initial_message.

        :return: the dialogue.
        """
        dialogue = self._create_self_initiated(
            dialogue_opponent_addr=counterparty,
            dialogue_reference=initial_message.dialogue_reference,
            role=self._role_from_first_message(initial_message, self.self_address),
        )

        try:
            dialogue._update(initial_message)  # pylint: disable=protected-access
        except InvalidDialogueMessage as e:
            self._dialogues_storage.remove(dialogue.dialogue_label)
            raise ValueError(
                f"Cannot create a dialogue with the specified performative and contents. {e}"
            ) from e
        return dialogue

    def update(self, message: Message) -> Optional[Dialogue]:
        """
        Update the state of dialogues with a new incoming message.

        If the message is for a new dialogue, a new dialogue is created with 'message' as its first message, and returned.
        If the message is addressed to an existing dialogue, the dialogue is retrieved, extended with this message and returned.
        If there are any errors, e.g. the message dialogue reference does not exists or the message is invalid w.r.t. the dialogue, return None.

        :param message: a new incoming message
        :return: the new or existing dialogue the message is intended for, or None in case of any errors.
        """
        enforce(
            message.has_sender and self._is_message_by_other(message),
            "Invalid 'update' usage. Update must only be used with a message by another agent.",
        )
        enforce(
            message.has_to, "The message's 'to' field is not set {}".format(message)
        )
        enforce(
            message.to == self.self_address,
            f"Message to and dialogue self address do not match. Got 'to={message.to}' expected 'to={self.self_address}'.",
        )

        dialogue_reference = message.dialogue_reference

        is_invalid_label = (
            dialogue_reference[0] == Dialogue.UNASSIGNED_DIALOGUE_REFERENCE
            and dialogue_reference[1] == Dialogue.UNASSIGNED_DIALOGUE_REFERENCE
        )
        is_new_dialogue = (
            dialogue_reference[0] != Dialogue.UNASSIGNED_DIALOGUE_REFERENCE
            and dialogue_reference[1] == Dialogue.UNASSIGNED_DIALOGUE_REFERENCE
            and message.message_id == Dialogue.STARTING_MESSAGE_ID
        )
        is_incomplete_label_and_non_initial_msg = (
            dialogue_reference[0] != Dialogue.UNASSIGNED_DIALOGUE_REFERENCE
            and dialogue_reference[1] == Dialogue.UNASSIGNED_DIALOGUE_REFERENCE
            and message.message_id
            not in (Dialogue.STARTING_MESSAGE_ID, Dialogue.STARTING_TARGET)
        )

        if is_invalid_label:
            dialogue = None  # type: Optional[Dialogue]
        elif is_new_dialogue:  # initial message for new dialogue
            dialogue = self._create_opponent_initiated(
                dialogue_opponent_addr=message.sender,
                dialogue_reference=dialogue_reference,
                role=self._role_from_first_message(message, self.self_address),
            )
        elif is_incomplete_label_and_non_initial_msg:
            # we can allow a dialogue to have incomplete reference
            # as multiple messages can be sent before one is received with complete reference
            dialogue = self.get_dialogue(message)
        else:  # non-initial message for existing dialogue
            self._complete_dialogue_reference(message)
            dialogue = self.get_dialogue(message)

        if dialogue is not None:
            try:
                dialogue._update(message)  # pylint: disable=protected-access
                result = dialogue  # type: Optional[Dialogue]
            except InvalidDialogueMessage:
                # invalid message for the dialogue found
                result = None
                if (
                    is_new_dialogue
                ):  # remove the newly created dialogue if the initial message is invalid
                    self._dialogues_storage.remove(dialogue.dialogue_label)
        else:
            # couldn't find the dialogue referenced by the message
            result = None
        return result

    def _complete_dialogue_reference(self, message: Message) -> None:
        """
        Update a self initiated dialogue label with a complete dialogue reference from counterparty's first message.

        :param message: A message in the dialogue (the first by the counterparty with a complete reference)
        :return: None
        """
        complete_dialogue_reference = message.dialogue_reference
        enforce(
            complete_dialogue_reference[0] != Dialogue.UNASSIGNED_DIALOGUE_REFERENCE
            and complete_dialogue_reference[1]
            != Dialogue.UNASSIGNED_DIALOGUE_REFERENCE,
            "Only complete dialogue references allowed.",
        )

        incomplete_dialogue_reference = (
            complete_dialogue_reference[0],
            Dialogue.UNASSIGNED_DIALOGUE_REFERENCE,
        )
        incomplete_dialogue_label = DialogueLabel(
            incomplete_dialogue_reference, message.sender, self.self_address,
        )

        if self._dialogues_storage.is_dialogue_present(
            incomplete_dialogue_label
        ) and not self._dialogues_storage.is_in_incomplete(incomplete_dialogue_label):
            dialogue = self._dialogues_storage.get(incomplete_dialogue_label)
            if not dialogue:  # pragma: nocover
                raise ValueError("no dialogue found")
            self._dialogues_storage.remove(incomplete_dialogue_label)
            final_dialogue_label = DialogueLabel(
                complete_dialogue_reference,
                incomplete_dialogue_label.dialogue_opponent_addr,
                incomplete_dialogue_label.dialogue_starter_addr,
            )
            dialogue._update_dialogue_label(  # pylint: disable=protected-access
                final_dialogue_label
            )
            self._dialogues_storage.add(dialogue)
            self._dialogues_storage.set_incomplete_dialogue(
                incomplete_dialogue_label, final_dialogue_label
            )

    def get_dialogue(self, message: Message) -> Optional[Dialogue]:
        """
        Retrieve the dialogue 'message' belongs to.

        :param message: a message
        :return: the dialogue, or None in case such a dialogue does not exist
        """
        self_initiated_dialogue_label = DialogueLabel(
            message.dialogue_reference,
            self._counterparty_from_message(message),
            self.self_address,
        )
        other_initiated_dialogue_label = DialogueLabel(
            message.dialogue_reference,
            self._counterparty_from_message(message),
            self._counterparty_from_message(message),
        )

        self_initiated_dialogue_label = self._get_latest_label(
            self_initiated_dialogue_label
        )
        other_initiated_dialogue_label = self._get_latest_label(
            other_initiated_dialogue_label
        )

        self_initiated_dialogue = self.get_dialogue_from_label(
            self_initiated_dialogue_label
        )
        other_initiated_dialogue = self.get_dialogue_from_label(
            other_initiated_dialogue_label
        )

        result = self_initiated_dialogue or other_initiated_dialogue
        return result

    def _get_latest_label(self, dialogue_label: DialogueLabel) -> DialogueLabel:
        """
        Retrieve the latest dialogue label if present otherwise return same label.

        :param dialogue_label: the dialogue label
        :return dialogue_label: the dialogue label
        """
        return self._dialogues_storage.get_latest_label(dialogue_label)

    def get_dialogue_from_label(
        self, dialogue_label: DialogueLabel
    ) -> Optional[Dialogue]:
        """
        Retrieve a dialogue based on its label.

        :param dialogue_label: the dialogue label
        :return: the dialogue if present
        """
        return self._dialogues_storage.get(dialogue_label)

    def _create_self_initiated(
        self,
        dialogue_opponent_addr: Address,
        dialogue_reference: Tuple[str, str],
        role: Dialogue.Role,
    ) -> Dialogue:
        """
        Create a self initiated dialogue.

        :param dialogue_opponent_addr: the pbk of the agent with which the dialogue is kept.
        :param role: the agent's role

        :return: the created dialogue.
        """
        enforce(
            dialogue_reference[0] != Dialogue.UNASSIGNED_DIALOGUE_REFERENCE
            and dialogue_reference[1] == Dialogue.UNASSIGNED_DIALOGUE_REFERENCE,
            "Cannot initiate dialogue with preassigned dialogue_responder_reference!",
        )
        incomplete_dialogue_label = DialogueLabel(
            dialogue_reference, dialogue_opponent_addr, self.self_address
        )
        dialogue = self._create(incomplete_dialogue_label, role)
        return dialogue

    def _create_opponent_initiated(
        self,
        dialogue_opponent_addr: Address,
        dialogue_reference: Tuple[str, str],
        role: Dialogue.Role,
    ) -> Dialogue:
        """
        Create an opponent initiated dialogue.

        :param dialogue_opponent_addr: the address of the agent with which the dialogue is kept.
        :param dialogue_reference: the reference of the dialogue.
        :param role: the agent's role

        :return: the created dialogue
        """
        enforce(
            dialogue_reference[0] != Dialogue.UNASSIGNED_DIALOGUE_REFERENCE
            and dialogue_reference[1] == Dialogue.UNASSIGNED_DIALOGUE_REFERENCE,
            "Cannot initiate dialogue with preassigned dialogue_responder_reference!",
        )
        incomplete_dialogue_label = DialogueLabel(
            dialogue_reference, dialogue_opponent_addr, dialogue_opponent_addr
        )
        new_dialogue_reference = (
            dialogue_reference[0],
            self._generate_dialogue_nonce(),
        )
        complete_dialogue_label = DialogueLabel(
            new_dialogue_reference, dialogue_opponent_addr, dialogue_opponent_addr
        )
        dialogue = self._create(
            incomplete_dialogue_label, role, complete_dialogue_label
        )
        return dialogue

    def _create(
        self,
        incomplete_dialogue_label: DialogueLabel,
        role: Dialogue.Role,
        complete_dialogue_label: Optional[DialogueLabel] = None,
    ) -> Dialogue:
        """
        Create a dialogue from label and role.

        :param incomplete_dialogue_label: the dialogue label (incomplete)
        :param role: the agent's role
        :param complete_dialogue_label: the dialogue label (complete)

        :return: the created dialogue
        """
        enforce(
            not self._dialogues_storage.is_in_incomplete(incomplete_dialogue_label),
            "Incomplete dialogue label already present.",
        )
        if complete_dialogue_label is None:
            dialogue_label = incomplete_dialogue_label
        else:
            self._dialogues_storage.set_incomplete_dialogue(
                incomplete_dialogue_label, complete_dialogue_label
            )
            dialogue_label = complete_dialogue_label
        enforce(
            not self._dialogues_storage.is_dialogue_present(dialogue_label),
            "Dialogue label already present in dialogues.",
        )
        dialogue = self._dialogue_class(
            dialogue_label=dialogue_label,
            message_class=self._message_class,
            self_address=self.self_address,
            role=role,
        )
        self._dialogues_storage.add(dialogue)
        return dialogue

    @staticmethod
    def _generate_dialogue_nonce() -> str:
        """
        Generate the nonce and return it.

        :return: the next nonce
        """
        return secrets.token_hex(DialogueLabel.NONCE_BYTES_NB)

    def setup(self) -> None:
        """Set  up."""
        self._dialogues_storage.setup()
        super_obj = super()
        if hasattr(super_obj, "setup"):  # pragma: nocover
            super_obj.setup()  # type: ignore  # pylint: disable=no-member

    def teardown(self) -> None:
        """Tear down."""
        self._dialogues_storage.teardown()
        super_obj = super()
        if hasattr(super_obj, "teardown"):  # pragma: nocover
            super_obj.teardown()  # type: ignore  # pylint: disable=no-member<|MERGE_RESOLUTION|>--- conflicted
+++ resolved
@@ -26,11 +26,7 @@
 import inspect
 import secrets
 import sys
-<<<<<<< HEAD
-from collections import namedtuple
-=======
 from collections import defaultdict, namedtuple
->>>>>>> c21150ba
 from enum import Enum
 from inspect import signature
 from typing import (
@@ -214,16 +210,11 @@
     Creates classlevvel Rules instance
     """
 
-<<<<<<< HEAD
-    def __new__(cls, name: str, bases: Tuple[Type], dct: Dict):
+    def __new__(cls, name: str, bases: Tuple[Type], dct: Dict) -> "_DialogueMeta":
         """Construct a new type."""
         # apply empty slots if no slots defined.
-        dct["__slots__"] = dct.get("__slots__", tuple())
-
-=======
-    def __new__(cls, name: str, bases: Tuple[Type], dct: Dict) -> "_DialogueMeta":
-        """Construct a new type."""
->>>>>>> c21150ba
+        # temporary disable dct["__slots__"] = dct.get("__slots__", tuple())
+
         # set class level `_rules`
         dialogue_cls: Type[Dialogue] = super().__new__(cls, name, bases, dct)
         dialogue_cls._rules = dialogue_cls.Rules(
@@ -255,6 +246,9 @@
         "_message_class",
         "_outgoing_messages",
         "_incoming_messages",
+        "_terminal_state_callbacks",
+        "_last_message_id",
+        "_ordered_message_ids",
     )
 
     class Rules:
@@ -463,11 +457,7 @@
 
         :return: the dialogue labels
         """
-<<<<<<< HEAD
         return {self.dialogue_label, self.incomplete_dialogue_label}
-=======
-        return {self._dialogue_label, self.incomplete_dialogue_label}
->>>>>>> c21150ba
 
     @property
     def self_address(self) -> Address:
@@ -597,26 +587,6 @@
         """
         return not self._is_message_by_self(message)
 
-<<<<<<< HEAD
-    def _try_get_message(self, message_id: int) -> Optional[Message]:
-        """
-        Try to get the message whose id is 'message_id'.
-
-        :param message_id: the id of the message
-        :return: the message if it exists, None otherwise
-        """
-        result = None  # type: Optional[Message]
-        list_of_all_messages = itertools.chain(
-            self._outgoing_messages, self._incoming_messages
-        )
-        for message in list_of_all_messages:
-            if message.message_id == message_id:
-                result = message
-                break
-        return result
-
-=======
->>>>>>> c21150ba
     def _get_message(self, message_id: int) -> Message:
         """
         Get the message whose id is 'message_id'.
@@ -673,8 +643,6 @@
             self._outgoing_messages.append(message)
         else:
             self._incoming_messages.append(message)
-<<<<<<< HEAD
-=======
 
         self._last_message_id = message.message_id
         self._ordered_message_ids.append(message.message_id)
@@ -682,7 +650,6 @@
         if message.performative in self.rules.terminal_performatives:
             for fn in self._terminal_state_callbacks:
                 fn(self)
->>>>>>> c21150ba
 
     def _is_belonging_to_dialogue(self, message: Message) -> bool:
         """
@@ -1088,8 +1055,6 @@
             self._other_initiated[end_state] += 1
 
 
-<<<<<<< HEAD
-=======
 def find_caller_object(object_type: Type) -> Any:
     """Find caller object of certain type in the call stack."""
     caller_object = None
@@ -1534,7 +1499,6 @@
         return self._unique_dialogues_by_label(dialogues)
 
 
->>>>>>> c21150ba
 class Dialogues:
     """The dialogues class keeps track of all dialogues for an agent."""
 
