--- conflicted
+++ resolved
@@ -126,26 +126,7 @@
         "args": {
           "type": "object"
         },
-<<<<<<< HEAD
-        "args": {
-          "type": "object"
-        },
-        "file_name": {
-          "type": "string"
-        }
-      }
-    },
-    "model": {
-      "type": "object",
-      "additionalProperties": false,
-      "required": [
-        "class_name"
-      ],
-      "properties": {
-        "class_name": {
-=======
         "file_path": {
->>>>>>> 67e7dfcb
           "type": "string"
         }
       }
