# -*- coding: utf-8 -*-
# ------------------------------------------------------------------------------
#
#   Copyright 2018-2019 Fetch.AI Limited
#
#   Licensed under the Apache License, Version 2.0 (the "License");
#   you may not use this file except in compliance with the License.
#   You may obtain a copy of the License at
#
#       http://www.apache.org/licenses/LICENSE-2.0
#
#   Unless required by applicable law or agreed to in writing, software
#   distributed under the License is distributed on an "AS IS" BASIS,
#   WITHOUT WARRANTIES OR CONDITIONS OF ANY KIND, either express or implied.
#   See the License for the specific language governing permissions and
#   limitations under the License.
#
# ------------------------------------------------------------------------------

"""Implementation of the parser for configuration file."""

import inspect
import json
import os
import re
from pathlib import Path
from typing import TextIO, Type, TypeVar, Generic

import jsonschema
import yaml
from jsonschema import Draft4Validator
from yaml import SafeLoader

<<<<<<< HEAD
from aea.configurations.base import AgentConfig, SkillConfig, ConnectionConfig, ProtocolConfig, ConfigurationType
=======
from aea.configurations.base import AgentConfig, SkillConfig, ConnectionConfig, ProtocolConfig, ProtocolSpecification
>>>>>>> 0aea9d07

_CUR_DIR = os.path.dirname(inspect.getfile(inspect.currentframe()))  # type: ignore
_SCHEMAS_DIR = os.path.join(_CUR_DIR, "schemas")

T = TypeVar('T', AgentConfig, SkillConfig, ConnectionConfig, ProtocolConfig, ProtocolSpecification)


<<<<<<< HEAD
=======
class ConfigurationType(Enum):
    """Configuration types."""

    AGENT = "agent"
    PROTOCOL = "protocol"
    CONNECTION = "connection"
    SKILL = "skill"
    PROTOCOL_SPECIFICATION = "protocol_specification"


>>>>>>> 0aea9d07
class ConfigLoader(Generic[T]):
    """This class implement parsing, serialization and validation functionalities for the 'aea' configuration files."""

    def __init__(self, schema_filename: str, configuration_type: Type[T]):
        """
        Initialize the parser for configuration files.

        :param schema_filename: the path to the JSON-schema file in 'aea/configurations/schemas'.
        :param configuration_type:
        """
        self.schema = json.load(open(os.path.join(_SCHEMAS_DIR, schema_filename)))
        root_path = "file://{}{}".format(Path(_SCHEMAS_DIR).absolute(), os.path.sep)
        self.resolver = jsonschema.RefResolver(root_path, self.schema)
        self.validator = Draft4Validator(self.schema, resolver=self.resolver)
        self.configuration_type = configuration_type  # type: Type[T]

    def load(self, fp: TextIO) -> T:
        """
        Load an agent configuration file.

        :param fp: the file pointer to the configuration file
        :return: the configuration object.
        :raises
        """
        configuration_file_json = yaml.safe_load(fp)
        try:
            self.validator.validate(instance=configuration_file_json)
        except Exception:
            raise
        return self.configuration_type.from_json(configuration_file_json)

    def dump(self, configuration: T, fp: TextIO) -> None:
        """Dump a configuration.

        :param configuration: the configuration to be dumped.
        :param fp: the file pointer to the configuration file
        :return: None
        """
        result = configuration.json
        self.validator.validate(instance=result)
        yaml.safe_dump(result, fp)

    @classmethod
    def from_configuration_type(cls, configuration_type: ConfigurationType) -> 'ConfigLoader':
        """Get the configuration loader from the type."""
        if configuration_type == ConfigurationType.AGENT:
            return ConfigLoader("aea-config_schema.json", AgentConfig)
        elif configuration_type == ConfigurationType.PROTOCOL:
            return ConfigLoader("protocol-config_schema.json", ProtocolConfig)
        elif configuration_type == ConfigurationType.CONNECTION:
            return ConfigLoader("connection-config_schema.json", ConnectionConfig)
        elif configuration_type == ConfigurationType.SKILL:
            return ConfigLoader("skill-config_schema.json", SkillConfig)
        else:
            raise ValueError("Invalid configuration type.")


def _config_loader():
    envvar_matcher = re.compile(r'\${([^}^{]+)\}')

    def envvar_constructor(loader, node):
        """Extract the matched value, expand env variable, and replace the match."""
        node_value = node.value
        match = envvar_matcher.match(node_value)
        env_var = match.group()[2:-1]

        # check for defaults
        var_name, default_value = env_var.split(":")
        var_name = var_name.strip()
        default_value = default_value.strip()
        var_value = os.getenv(var_name, default_value)
        return var_value + node_value[match.end():]

    yaml.add_implicit_resolver('!envvar', envvar_matcher, None, SafeLoader)
    yaml.add_constructor('!envvar', envvar_constructor, SafeLoader)


_config_loader()<|MERGE_RESOLUTION|>--- conflicted
+++ resolved
@@ -31,11 +31,7 @@
 from jsonschema import Draft4Validator
 from yaml import SafeLoader
 
-<<<<<<< HEAD
-from aea.configurations.base import AgentConfig, SkillConfig, ConnectionConfig, ProtocolConfig, ConfigurationType
-=======
-from aea.configurations.base import AgentConfig, SkillConfig, ConnectionConfig, ProtocolConfig, ProtocolSpecification
->>>>>>> 0aea9d07
+from aea.configurations.base import AgentConfig, SkillConfig, ConnectionConfig, ProtocolConfig, ConfigurationType, ProtocolSpecification
 
 _CUR_DIR = os.path.dirname(inspect.getfile(inspect.currentframe()))  # type: ignore
 _SCHEMAS_DIR = os.path.join(_CUR_DIR, "schemas")
@@ -43,19 +39,6 @@
 T = TypeVar('T', AgentConfig, SkillConfig, ConnectionConfig, ProtocolConfig, ProtocolSpecification)
 
 
-<<<<<<< HEAD
-=======
-class ConfigurationType(Enum):
-    """Configuration types."""
-
-    AGENT = "agent"
-    PROTOCOL = "protocol"
-    CONNECTION = "connection"
-    SKILL = "skill"
-    PROTOCOL_SPECIFICATION = "protocol_specification"
-
-
->>>>>>> 0aea9d07
 class ConfigLoader(Generic[T]):
     """This class implement parsing, serialization and validation functionalities for the 'aea' configuration files."""
 
