--- conflicted
+++ resolved
@@ -115,23 +115,12 @@
 
     @property
     def restricted_to_protocols(self) -> Set[PublicId]:
-<<<<<<< HEAD
-        """Get the restricted to protocols.."""
         return self.configuration.restricted_to_protocols
 
     @property
     def excluded_protocols(self) -> Set[PublicId]:
-        """Get the restricted to protocols.."""
+        """Get the ids of the excluded protocols for this connection."""
         return self.configuration.excluded_protocols
-=======
-        """Get the ids of the only supported protocols for this connection."""
-        return self._restricted_to_protocols
-
-    @property
-    def excluded_protocols(self) -> Set[PublicId]:
-        """Get the ids of the excluded protocols for this connection."""
-        return self._excluded_protocols
->>>>>>> 78d623ca
 
     @property
     def connection_status(self) -> ConnectionStatus:
