# -*- coding: utf-8 -*-
# ------------------------------------------------------------------------------
#
#   Copyright 2018-2019 Fetch.AI Limited
#
#   Licensed under the Apache License, Version 2.0 (the "License");
#   you may not use this file except in compliance with the License.
#   You may obtain a copy of the License at
#
#       http://www.apache.org/licenses/LICENSE-2.0
#
#   Unless required by applicable law or agreed to in writing, software
#   distributed under the License is distributed on an "AS IS" BASIS,
#   WITHOUT WARRANTIES OR CONDITIONS OF ANY KIND, either express or implied.
#   See the License for the specific language governing permissions and
#   limitations under the License.
#
# ------------------------------------------------------------------------------

"""This module contains the implementation of an autonomous economic agent (AEA)."""
import datetime
import logging
from asyncio import AbstractEventLoop
from typing import (
    Any,
    Callable,
    Collection,
    Dict,
    List,
    Optional,
    Sequence,
    Tuple,
    Type,
    cast,
)

from aea.agent import Agent
from aea.agent_loop import AsyncAgentLoop, BaseAgentLoop, SyncAgentLoop
from aea.configurations.base import PublicId
from aea.configurations.constants import DEFAULT_SKILL
from aea.connections.base import Connection
from aea.context.base import AgentContext
from aea.crypto.wallet import Wallet
from aea.decision_maker.base import DecisionMakerHandler
from aea.decision_maker.default import (
    DecisionMakerHandler as DefaultDecisionMakerHandler,
)
from aea.exceptions import AEAException
from aea.helpers.exception_policy import ExceptionPolicyEnum
from aea.helpers.exec_timeout import ExecTimeoutThreadGuard, TimeoutException
from aea.helpers.logging import AgentLoggerAdapter, WithLogger
from aea.identity.base import Identity
from aea.mail.base import Envelope
from aea.protocols.base import Message
from aea.protocols.default.message import DefaultMessage
from aea.registries.filter import Filter
from aea.registries.resources import Resources
from aea.skills.base import Behaviour, Handler
from aea.skills.error.handlers import ErrorHandler


class AEA(Agent, WithLogger):
    """This class implements an autonomous economic agent."""

    RUN_LOOPS: Dict[str, Type[BaseAgentLoop]] = {
        "sync": SyncAgentLoop,
        "async": AsyncAgentLoop,
    }
    DEFAULT_RUN_LOOP: str = "async"

    def __init__(
        self,
        identity: Identity,
        wallet: Wallet,
        resources: Resources,
        loop: Optional[AbstractEventLoop] = None,
        timeout: float = 0.05,
        execution_timeout: float = 0,
        max_reactions: int = 20,
        decision_maker_handler_class: Type[
            DecisionMakerHandler
        ] = DefaultDecisionMakerHandler,
        skill_exception_policy: ExceptionPolicyEnum = ExceptionPolicyEnum.propagate,
        loop_mode: Optional[str] = None,
        runtime_mode: Optional[str] = None,
        default_connection: Optional[PublicId] = None,
        default_routing: Optional[Dict[PublicId, PublicId]] = None,
        connection_ids: Optional[Collection[PublicId]] = None,
        search_service_address: str = "fetchai/soef:*",
        **kwargs,
    ) -> None:
        """
        Instantiate the agent.

        :param identity: the identity of the agent
        :param wallet: the wallet of the agent.
        :param resources: the resources (protocols and skills) of the agent.
        :param loop: the event loop to run the connections.
        :param timeout: the time in (fractions of) seconds to time out an agent between act and react
        :param exeution_timeout: amount of time to limit single act/handle to execute.
        :param max_reactions: the processing rate of envelopes per tick (i.e. single loop).
        :param decision_maker_handler_class: the class implementing the decision maker handler to be used.
        :param skill_exception_policy: the skill exception policy enum
        :param loop_mode: loop_mode to choose agent run loop.
        :param runtime_mode: runtime mode (async, threaded) to run AEA in.
        :param default_connection: public id to the default connection
        :param default_routing: dictionary for default routing.
        :param connection_ids: active connection ids. Default: consider all the ones in the resources.
        :param search_service_address: the address of the search service used.
        :param kwargs: keyword arguments to be attached in the agent context namespace.

        :return: None
        """
        super().__init__(
            identity=identity,
            connections=[],
            loop=loop,
            timeout=timeout,
            loop_mode=loop_mode,
            runtime_mode=runtime_mode,
        )
        aea_logger = AgentLoggerAdapter(
            logger=logging.getLogger(__name__), agent_name=identity.name
        )
        WithLogger.__init__(self, logger=cast(logging.Logger, aea_logger))

        self.max_reactions = max_reactions
        decision_maker_handler = decision_maker_handler_class(
            identity=identity, wallet=wallet
        )
        self.runtime.set_decision_maker(decision_maker_handler)

        self._context = AgentContext(
            self.identity,
            self.runtime.multiplexer.connection_status,
            self.outbox,
            self.runtime.decision_maker.message_in_queue,
            decision_maker_handler.context,
            self.runtime.task_manager,
            default_connection,
            default_routing if default_routing is not None else {},
            search_service_address,
            **kwargs,
        )
        self._execution_timeout = execution_timeout
        self._connection_ids = connection_ids
        self._resources = resources
        self._filter = Filter(
            self.resources, self.runtime.decision_maker.message_out_queue
        )

        self._skills_exception_policy = skill_exception_policy

        self._setup_loggers()

    @property
    def context(self) -> AgentContext:
        """Get (agent) context."""
        return self._context

    @property
    def resources(self) -> Resources:
        """Get resources."""
        return self._resources

    @resources.setter
    def resources(self, resources: "Resources") -> None:
        """Set resources."""
        self._resources = resources

    @property
    def filter(self) -> Filter:
        """Get the filter."""
        return self._filter

    @property
    def active_behaviours(self) -> List[Behaviour]:
        """Get all active behaviours to use in act."""
        return self.filter.get_active_behaviours()

    def setup(self) -> None:
        """
        Set up the agent.

        Performs the following:

        - loads the resources (unless in programmatic mode)
        - calls setup() on the resources

        :return: None
        """
        self.resources.setup()
        ExecTimeoutThreadGuard.start()

    def act(self) -> None:
        """
        Perform actions.

        Calls act() of each active behaviour.

        :return: None
        """
        for behaviour in self.active_behaviours:
            self._behaviour_act(behaviour)

    def react(self) -> None:
        """
        React to incoming envelopes.

        Gets up to max_reactions number of envelopes from the inbox and
        handles each envelope, which entailes:

        - fetching the protocol referenced by the envelope, and
        - returning an envelope to sender if the protocol is unsupported, using the error handler, or
        - returning an envelope to sender if there is a decoding error, using the error handler, or
        - returning an envelope to sender if no active handler is available for the specified protocol, using the error handler, or
        - handling the message recovered from the envelope with all active handlers for the specified protocol.

        :return: None
        """
        counter = 0
        while not self.inbox.empty() and counter < self.max_reactions:
            counter += 1
            self._react_one()

    @property
    def active_connections(self) -> List[Connection]:
        """Return list of active connections."""
        connections = self.resources.get_all_connections()
        if self._connection_ids is not None:
            connections = [
                c for c in connections if c.connection_id in self._connection_ids
            ]
        return connections

    def _get_multiplexer_setup_options(self) -> Optional[Dict]:
        return dict(
            connections=self.active_connections,
            default_routing=self.context.default_routing,
            default_connection=self.context.default_connection,
        )

    def _react_one(self) -> None:
        """
        Get and process one envelop from inbox.

        :return: None
        """
        envelope = self.inbox.get_nowait()  # type: Optional[Envelope]
        if envelope is not None:
            self._handle_envelope(envelope)

    def _get_error_handler(self) -> Optional[Handler]:
        """Get error handler."""
        return self.resources.get_handler(DefaultMessage.protocol_id, DEFAULT_SKILL)

    def _get_msg_and_handlers_for_envelope(
        self, envelope: Envelope
    ) -> Tuple[Optional[Message], List[Handler]]:
        protocol = self.resources.get_protocol(envelope.protocol_id)

        # TODO specify error handler in config and make this work for different skill/protocol versions.
        error_handler = self._get_error_handler()

        if error_handler is None:
            self.logger.warning("ErrorHandler not initialized. Stopping AEA!")
            self.stop()
            return None, []
        error_handler = cast(ErrorHandler, error_handler)

        if protocol is None:
            error_handler.send_unsupported_protocol(envelope)
            return None, []

        try:
            if isinstance(envelope.message, Message):
                msg = envelope.message
            else:
                msg = protocol.serializer.decode(envelope.message)
            msg.sender = envelope.sender
<<<<<<< HEAD
            msg.to = envelope.to
=======
            msg.is_incoming = True
>>>>>>> 7f5aaff0
        except Exception as e:  # pylint: disable=broad-except  # thats ok, because we send the decoding error back
            self.logger.warning("Decoding error. Exception: {}".format(str(e)))
            error_handler.send_decoding_error(envelope)
            return None, []

        handlers = self.filter.get_active_handlers(
            protocol.public_id, envelope.skill_id
        )

        if len(handlers) == 0:
            error_handler.send_unsupported_skill(envelope)
            return None, []

        return msg, handlers

    def _handle_envelope(self, envelope: Envelope) -> None:
        """
        Handle an envelope.

        :param envelope: the envelope to handle.
        :return: None
        """
        self.logger.debug("Handling envelope: {}".format(envelope))
        msg, handlers = self._get_msg_and_handlers_for_envelope(envelope)

        if msg is None:
            return

        for handler in handlers:
            self._handle_message_with_handler(msg, handler)

    def _handle_message_with_handler(self, message: Message, handler: Handler) -> None:
        """
        Handle one message with one predefined handler.

        :param message: message to be handled.
        :param handler: handler suitable for this message protocol.
        """
        self._execution_control(handler.handle, [message])

    def _behaviour_act(self, behaviour: Behaviour) -> None:
        """
        Call behaviour's act.

        :param behaviour: behaviour already defined
        :return: None
        """
        self._execution_control(behaviour.act_wrapper)

    def _execution_control(
        self,
        fn: Callable,
        args: Optional[Sequence] = None,
        kwargs: Optional[Dict] = None,
    ) -> Any:
        """
        Execute skill function in exception handling environment.

        Logs error, stop agent or propagate excepion depends on policy defined.

        :param fn: function to call
        :param args: optional sequence of arguments to pass to function on call
        :param kwargs: optional dict of keyword arguments to pass to function on call

        :return: same as function
        """
        # docstyle: ignore # noqa: E800
        def log_exception(e, fn):
            self.logger.exception(f"<{e}> raised during `{fn}`")

        try:
            with ExecTimeoutThreadGuard(self._execution_timeout):
                return fn(*(args or []), **(kwargs or {}))
        except TimeoutException:
            self.logger.warning(
                "`{}` was terminated as its execution exceeded the timeout of {} seconds. Please refactor your code!".format(
                    fn, self._execution_timeout
                )
            )
        except Exception as e:  # pylint: disable=broad-except
            if self._skills_exception_policy == ExceptionPolicyEnum.propagate:
                raise
            if self._skills_exception_policy == ExceptionPolicyEnum.stop_and_exit:
                log_exception(e, fn)
                self.stop()
                raise AEAException(
                    f"AEA was terminated cause exception `{e}` in skills {fn}! Please check logs."
                )
            if self._skills_exception_policy == ExceptionPolicyEnum.just_log:
                log_exception(e, fn)
            else:
                raise AEAException(
                    f"Unsupported exception policy: {self._skills_exception_policy}"
                )

    def update(self) -> None:
        """
        Update the current state of the agent.

        Handles the internal messages from the skills to the decision maker.

        :return None
        """
        self.filter.handle_internal_messages()  # pragma: nocover

    def teardown(self) -> None:
        """
        Tear down the agent.

        Performs the following:

        - tears down the resources.

        :return: None
        """
        self.logger.debug("[{}]: Calling teardown method...".format(self.name))
        self.resources.teardown()
        ExecTimeoutThreadGuard.stop()

    def _setup_loggers(self):
        """Set up logger with agent name."""
        for element in [
            self.runtime.main_loop,
            self.runtime.multiplexer,
            self.runtime.task_manager,
            self.resources.component_registry,
            self.resources.behaviour_registry,
            self.resources.handler_registry,
            self.resources.model_registry,
        ]:
            element.logger = AgentLoggerAdapter(
                element.logger, agent_name=self._identity.name
            )

    def get_periodic_tasks(
        self,
    ) -> Dict[Callable, Tuple[float, Optional[datetime.datetime]]]:
        """
        Get all periodic tasks for agent.

        :return: dict of callable with period specified
        """
        return self._get_behaviours_tasks()

    def _get_behaviours_tasks(
        self,
    ) -> Dict[Callable, Tuple[float, Optional[datetime.datetime]]]:
        """
        Get all periodic tasks for AEA behaviours.

        :return: dict of callable with period specified
        """
        tasks = {}
        for behaviour in self.active_behaviours:
            tasks[behaviour.act_wrapper] = (behaviour.tick_interval, behaviour.start_at)
        return tasks<|MERGE_RESOLUTION|>--- conflicted
+++ resolved
@@ -278,11 +278,7 @@
             else:
                 msg = protocol.serializer.decode(envelope.message)
             msg.sender = envelope.sender
-<<<<<<< HEAD
             msg.to = envelope.to
-=======
-            msg.is_incoming = True
->>>>>>> 7f5aaff0
         except Exception as e:  # pylint: disable=broad-except  # thats ok, because we send the decoding error back
             self.logger.warning("Decoding error. Exception: {}".format(str(e)))
             error_handler.send_decoding_error(envelope)
