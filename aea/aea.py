# -*- coding: utf-8 -*-
# ------------------------------------------------------------------------------
#
#   Copyright 2018-2019 Fetch.AI Limited
#
#   Licensed under the Apache License, Version 2.0 (the "License");
#   you may not use this file except in compliance with the License.
#   You may obtain a copy of the License at
#
#       http://www.apache.org/licenses/LICENSE-2.0
#
#   Unless required by applicable law or agreed to in writing, software
#   distributed under the License is distributed on an "AS IS" BASIS,
#   WITHOUT WARRANTIES OR CONDITIONS OF ANY KIND, either express or implied.
#   See the License for the specific language governing permissions and
#   limitations under the License.
#
# ------------------------------------------------------------------------------

"""This module contains the implementation of an autonomous economic agent (AEA)."""

import logging
from asyncio import AbstractEventLoop
from typing import List, Optional, cast

from aea.agent import Agent
from aea.connections.base import Connection
from aea.context.base import AgentContext
from aea.crypto.ledger_apis import LedgerApis
from aea.crypto.wallet import Wallet
from aea.decision_maker.base import DecisionMaker
from aea.identity.base import Identity
from aea.mail.base import Envelope
from aea.protocols.default.message import DefaultMessage
from aea.registries.filter import Filter
from aea.registries.resources import Resources
from aea.skills.error import ERROR_SKILL_ID
from aea.skills.error.handlers import ErrorHandler
from aea.skills.tasks import TaskManager

logger = logging.getLogger(__name__)


class AEA(Agent):
    """This class implements an autonomous economic agent."""

    def __init__(
        self,
        identity: Identity,
        connections: List[Connection],
        wallet: Wallet,
        ledger_apis: LedgerApis,
        resources: Resources,
        loop: Optional[AbstractEventLoop] = None,
        timeout: float = 0.0,
        is_debug: bool = False,
        is_programmatic: bool = True,
        max_reactions: int = 20,
    ) -> None:
        """
        Instantiate the agent.

        :param identity: the identity of the agent
        :param connections: the list of connections of the agent.
        :param wallet: the wallet of the agent.
        :param ledger_apis: the APIs the agent will use to connect to ledgers.
        :param resources: the resources (protocols and skills) of the agent.
        :param loop: the event loop to run the connections.
        :param timeout: the time in (fractions of) seconds to time out an agent between act and react
        :param is_debug: if True, run the agent in debug mode (does not connect the multiplexer).
        :param is_programmatic: if True, run the agent in programmatic mode (skips loading of resources from directory).
        :param max_reactions: the processing rate of envelopes per tick (i.e. single loop).

        :return: None
        """
        super().__init__(
            identity=identity,
            connections=connections,
            loop=loop,
            timeout=timeout,
            is_debug=is_debug,
            is_programmatic=is_programmatic,
        )

        self.max_reactions = max_reactions
        self._task_manager = TaskManager()
        self._decision_maker = DecisionMaker(
            self.name, self.max_reactions, self.outbox, wallet, ledger_apis
        )
        self._context = AgentContext(
            self.identity,
            ledger_apis,
            self.multiplexer.connection_status,
            self.outbox,
            self.decision_maker.message_in_queue,
            self.decision_maker.ownership_state,
            self.decision_maker.preferences,
            self.decision_maker.goal_pursuit_readiness,
            self.task_manager,
        )
        self._resources = resources
        self._filter = Filter(self.resources, self.decision_maker.message_out_queue)

    @property
    def decision_maker(self) -> DecisionMaker:
        """Get decision maker."""
        return self._decision_maker

    @property
    def context(self) -> AgentContext:
        """Get (agent) context."""
        return self._context

    @property
    def resources(self) -> Resources:
        """Get resources."""
        return self._resources

    @resources.setter
    def resources(self, resources: "Resources") -> None:
        """Set resources."""
        assert type(resources) is Resources, "Must set resources."
        self._resources = resources

    @property
    def task_manager(self) -> TaskManager:
        """Get the task manager."""
        return self._task_manager

    def setup(self) -> None:
        """
        Set up the agent.

        Performs the following:

        - loads the resources (unless in programmatic mode)
        - starts the task manager
        - starts the decision maker
        - calls setup() on the resources

        :return: None
        """
        if not self.is_programmatic:
            self.resources.load(self.context)
        self.task_manager.start()
        self.decision_maker.start()
        self.resources.setup()

    def act(self) -> None:
        """
        Perform actions.

        Calls act() of each active behaviour.

        :return: None
        """
        for behaviour in self._filter.get_active_behaviours():
            behaviour.act_wrapper()

    def react(self) -> None:
        """
        React to incoming envelopes.

        Gets up to max_reactions number of envelopes from the inbox and
        handles each envelope, which entailes:

        - fetching the protocol referenced by the envelope, and
        - returning an envelope to sender if the protocol is unsupported, using the error handler, or
        - returning an envelope to sender if there is a decoding error, using the error handler, or
        - returning an envelope to sender if no active handler is available for the specified protocol, using the error handler, or
        - handling the message recovered from the envelope with all active handlers for the specified protocol.

        :return: None
        """
        counter = 0
        while not self.inbox.empty() and counter < self.max_reactions:
            counter += 1
            envelope = self.inbox.get_nowait()  # type: Optional[Envelope]
            if envelope is not None:
                self._handle(envelope)

    def _handle(self, envelope: Envelope) -> None:
        """
        Handle an envelope.

        :param envelope: the envelope to handle.
        :return: None
        """
        logger.debug("Handling envelope: {}".format(envelope))
        protocol = self.resources.get_protocol(envelope.protocol_id)

<<<<<<< HEAD
        error_handler = self.resources.handler_registry.fetch_by_protocol_and_skill(
=======
        # TODO make this working for different skill/protocol versions.
        error_handler = self.resources.get_handler(
>>>>>>> 7bad76d4
            DefaultMessage.protocol_id, ERROR_SKILL_ID,
        )

        assert error_handler is not None, "ErrorHandler not initialized"
        error_handler = cast(ErrorHandler, error_handler)

        if protocol is None:
            error_handler.send_unsupported_protocol(envelope)
            return

        try:
            msg = protocol.serializer.decode(envelope.message)
            msg.counterparty = envelope.sender
        except Exception as e:
            error_handler.send_decoding_error(envelope)
            logger.warning("Decoding error. Exception: {}".format(str(e)))
            return

        handlers = self._filter.get_active_handlers(protocol.id, envelope.context)
        if len(handlers) == 0:
            if error_handler is not None:
                error_handler.send_unsupported_skill(envelope)
            return

        for handler in handlers:
            handler.handle(msg)

    def update(self) -> None:
        """
        Update the current state of the agent.

        Handles the internal messages from the skills to the decision maker.

        :return None
        """
        self._filter.handle_internal_messages()

    def teardown(self) -> None:
        """
        Tear down the agent.

        Performs the following:

        - stops the decision maker
        - stops the task manager
        - tears down the resources.

        :return: None
        """
        self.decision_maker.stop()
        self.task_manager.stop()
        self.resources.teardown()<|MERGE_RESOLUTION|>--- conflicted
+++ resolved
@@ -189,12 +189,8 @@
         logger.debug("Handling envelope: {}".format(envelope))
         protocol = self.resources.get_protocol(envelope.protocol_id)
 
-<<<<<<< HEAD
-        error_handler = self.resources.handler_registry.fetch_by_protocol_and_skill(
-=======
         # TODO make this working for different skill/protocol versions.
         error_handler = self.resources.get_handler(
->>>>>>> 7bad76d4
             DefaultMessage.protocol_id, ERROR_SKILL_ID,
         )
 
