The AEA generic seller with ORM integration demonstrate how to interact with a database using python-sql objects.

* The provider of a service in the form of data retrieved from a database.
* The buyer of a service.

## Discussion

Object-relational-mapping is the idea of being able to write SQL queries, using the object-oriented paradigm of your preferred programming language.
The scope of the specific demo is to demonstrate how to create an easy configurable AEA that reads data from a database using ORMs. 
This demo will not use any smart contract, because these would be out of the scope of the tutorial.

- We assume, that you followed the guide for the <a href="/generic-skills/"> generic-skills. </a>
- We assume, that we have a database `genericdb.db` with table name `data`. This table contains the following columns `timestamp` and `thermometer`
- We assume, that we have a hardware thermometer sensor that adds the readings in the `genericdb` database

Since the AEA framework enables us to use third-party libraries hosted on PyPI we can directly reference the external dependencies. The `aea install` command will install each dependency that the specific AEA needs and is listed in the skill's YAML file. 


## Communication

This diagram shows the communication between the various entities as data is successfully sold by the seller AEA to the buyer. 

<div class="mermaid">
    sequenceDiagram
        participant Search
        participant Buyer_AEA
        participant Seller_AEA
        participant Blockchain
    
        activate Buyer_AEA
        activate Search
        activate Seller_AEA
        activate Blockchain
        
        Seller_AEA->>Search: register_service
        Buyer_AEA->>Search: search
        Search-->>Buyer_AEA: list_of_agents
        Buyer_AEA->>Seller_AEA: call_for_proposal
        Seller_AEA->>Buyer_AEA: propose
        Buyer_AEA->>Seller_AEA: accept
        Seller_AEA->>Buyer_AEA: match_accept
        Buyer_AEA->>Blockchain: transfer_funds
        Buyer_AEA->>Seller_AEA: send_transaction_hash
        Seller_AEA->>Blockchain: check_transaction_status
        Seller_AEA->>Buyer_AEA: send_data
        
        deactivate Buyer_AEA
        deactivate Search
        deactivate Seller_AEA
        deactivate Blockchain
       
</div>

## Preparation instructions

### Dependencies

Follow the <a href="../quickstart/#preliminaries">Preliminaries</a> and <a href="../quickstart/#installation">Installation</a> sections from the AEA quick start.
   
### Launch an OEF search and communication node

In a separate terminal, launch a local [OEF search and communication node](../oef-ledger).
``` bash
python scripts/oef/launch.py -c ./scripts/oef/launch_config.json
```

Keep it running for all the following demos.

## Demo instructions

A demo to run a scenario with a true ledger transaction on Fetch.ai `testnet` network or Ethereum `ropsten` network. This demo assumes the buyer trusts the seller AEA to send the data upon successful payment.

### Create the seller AEA

First, fetch the seller AEA, which will provide data:
``` bash
aea fetch fetchai/generic_seller:0.1.0 --alias my_seller_aea
cd my_seller_aea
aea install
```

<details><summary>Alternatively, create from scratch.</summary>
<p>

The following steps create the seller from scratch:
``` bash
aea create my_seller_aea
cd my_seller_aea
aea add connection fetchai/oef:0.4.0
aea add skill fetchai/generic_seller:0.4.0
aea install
aea config set agent.default_connection fetchai/oef:0.3.0
```

In `my_seller_aea/aea-config.yaml` replace `ledger_apis: {}` with the following based on the network you want to connect. To connect to Fetchai:
``` yaml
ledger_apis:
  fetchai:
    network: testnet
```

</p>
</details>


### Create the buyer client

In another terminal, fetch the AEA that will query the seller AEA.
``` bash
aea fetch fetchai/generic_buyer:0.1.0 --alias my_buyer_aea
cd my_buyer_aea
aea install
```

<details><summary>Alternatively, create from scratch.</summary>
<p>

The following steps create the car data client from scratch:
``` bash
aea create my_buyer_aea
cd my_buyer_aea
aea add connection fetchai/oef:0.4.0
aea add skill fetchai/generic_buyer:0.3.0
aea install
aea config set agent.default_connection fetchai/oef:0.3.0
```

In `my_buyer_aea/aea-config.yaml` replace `ledger_apis: {}` with the following based on the network you want to connect.

To connect to Fetchai:
``` yaml
ledger_apis:
  fetchai:
    network: testnet
```

</p>
</details>


### Generate wealth for the buyer AEA

Additionally, create the private key for the buyer AEA based on the network you want to transact.

To generate and add a key for Fetch.ai use:
``` bash
aea generate-key fetchai
aea add-key fetchai fet_private_key.txt
```

To create some wealth for your buyer AEA based on the network you want to transact with:

On the Fetch.ai `testnet` network.
``` bash
aea generate-wealth fetchai
```

<details><summary>Alternatively, create wealth for other test networks.</summary>
<p>

<strong>Ledger Config:</strong>
<br>

In `my_buyer_aea/aea-config.yaml` and `my_seller_aea/aea-config.yaml` replace `ledger_apis: {}` with the following based on the network you want to connect.

To connect to Ethereum:
``` yaml
ledger_apis:
  ethereum:
    address: https://ropsten.infura.io/v3/f00f7b3ba0e848ddbdc8941c527447fe
    chain_id: 3
    gas_price: 50
```

Alternatively, to connect to Cosmos:
``` yaml
ledger_apis:
  cosmos:
    address: http://aea-testnet.sandbox.fetch-ai.com:1317
```

<strong>Wealth:</strong>
<br>

To generate and add a private-public key pair for Ethereum use:
``` bash
aea generate-key ethereum
aea add-key ethereum eth_private_key.txt
```

On the Ethereum `ropsten` network.
``` bash
aea generate-wealth ethereum
```

Alternatively, to generate and add a private-public key pair for Cosmos use:
``` bash
aea generate-key cosmos
aea add-key cosmos cosmos_private_key.txt
```

On the Cosmos `testnet` network.
``` bash
aea generate-wealth cosmos
```

</p>
</details>


### Update the seller and buyer AEA skill configs

In `my_seller_aea/vendor/fetchai/skills/generic_seller/skill.yaml`, replace the `data_for_sale`, `search_schema`, and `search_data` with your data:
``` yaml
|----------------------------------------------------------------------|
|         FETCHAI                   |           ETHEREUM               |
|-----------------------------------|----------------------------------|
|models:                            |models:                           |
|  dialogues:                       |  dialogues:                      |
|    args: {}                       |    args: {}                      |
|    class_name: Dialogues          |    class_name: Dialogues         |
|  strategy:                        |  strategy:                       |
|    class_name: Strategy           |    class_name: Strategy          |
|    args:                          |    args:                         |
|      total_price: 10              |      total_price: 10             |
|      seller_tx_fee: 0             |      seller_tx_fee: 0            |
|      currency_id: 'FET'           |      currency_id: 'ETH'          |
|      ledger_id: 'fetchai'         |      ledger_id: 'ethereum'       |
|      is_ledger_tx: True           |      is_ledger_tx: True          |
|      has_data_source: True        |      has_data_source: True       |
|      data_for_sale: {}            |      data_for_sale: {}           |
|      search_schema:               |      search_schema:              |
|        attribute_one:             |        attribute_one:            |
|          name: country            |          name: country           |
|          type: str                |          type: str               |
|          is_required: True        |          is_required: True       |
|        attribute_two:             |        attribute_two:            |
|          name: city               |          name: city              |
|          type: str                |          type: str               |
|          is_required: True        |          is_required: True       |
|      search_data:                 |      search_data:                |
|        country: UK                |        country: UK               |
|        city: Cambridge            |        city: Cambridge           |
|dependencies:                      |dependencies:                     |
|  SQLAlchemy: {}                   |  SQLAlchemy: {}                  |    
|----------------------------------------------------------------------|
```
The `search_schema` and the `search_data` are used to register the service in the [OEF search node](../oef-ledger) and make your agent discoverable. The name of each attribute must be a key in the `search_data` dictionary.

In the generic buyer skill config (`my_buyer_aea/vendor/fetchai/skills/generic_buyer/skill.yaml`) under strategy change the `currency_id`,`ledger_id`, and at the bottom of the file the `ledgers`.

``` yaml
|----------------------------------------------------------------------|
|         FETCHAI                   |           ETHEREUM               |
|-----------------------------------|----------------------------------|
|models:                            |models:                           |  
|  dialogues:                       |  dialogues:                      |
|    args: {}                       |    args: {}                      |
|    class_name: Dialogues          |    class_name: Dialogues         |
|  strategy:                        |  strategy:                       |
|    class_name: Strategy           |    class_name: Strategy          |
|    args:                          |    args:                         |
|      max_price: 40                |      max_price: 40               |
|      max_buyer_tx_fee: 100        |      max_buyer_tx_fee: 200000    |
|      currency_id: 'FET'           |      currency_id: 'ETH'          |
|      ledger_id: 'fetchai'         |      ledger_id: 'ethereum'       |
|      is_ledger_tx: True           |      is_ledger_tx: True          |
|      search_query:                |      search_query:               |
|        search_term: country       |        search_term: country      |
|        search_value: UK           |        search_value: UK          |
|        constraint_type: '=='      |        constraint_type: '=='     |
|ledgers: ['fetchai']               |ledgers: ['ethereum']             |
|----------------------------------------------------------------------|
```

After changing the skill config files you should run the following command for both agents to install each dependency:
``` bash
aea install
```

### Modify the seller's strategy

Open the `strategy.py` with your IDE and modify the following.

Import the newly installed library to your strategy.
``` python
import sqlalchemy as db
```
Then modify your strategy's \_\_init__ function to match the following code:
``` python
    def __init__(self, **kwargs) -> None:
        """
        Initialize the strategy of the agent.

        :param register_as: determines whether the agent registers as seller, buyer or both
        :param search_for: determines whether the agent searches for sellers, buyers or both

        :return: None
        """
        self._seller_tx_fee = kwargs.pop("seller_tx_fee", DEFAULT_SELLER_TX_FEE)
        self._currency_id = kwargs.pop("currency_id", DEFAULT_CURRENCY_PBK)
        self._ledger_id = kwargs.pop("ledger_id", DEFAULT_LEDGER_ID)
        self.is_ledger_tx = kwargs.pop("is_ledger_tx", DEFAULT_IS_LEDGER_TX)
        self._total_price = kwargs.pop("total_price", DEFAULT_TOTAL_PRICE)
        self._has_data_source = kwargs.pop("has_data_source", DEFAULT_HAS_DATA_SOURCE)
        self._service_data = kwargs.pop("service_data", DEFAULT_SERVICE_DATA)
        self._data_model = kwargs.pop("data_model", DEFAULT_DATA_MODEL)
        self._data_model_name = kwargs.pop("data_model_name", DEFAULT_DATA_MODEL_NAME)
        data_for_sale = kwargs.pop("data_for_sale", DEFAULT_DATA_FOR_SALE)

        super().__init__(**kwargs)

        self._oef_msg_id = 0
        self._db_engine = db.create_engine("sqlite:///genericdb.db")
        self._tbl = self.create_database_and_table()
        self.insert_data()

        # Read the data from the sensor if the bool is set to True.
        # Enables us to let the user implement his data collection logic without major changes.
        if self._has_data_source:
            self._data_for_sale = self.collect_from_data_source()
        else:
            self._data_for_sale = data_for_sale
``` 

At the end of the file modify the `collect_from_data_source` function : 
``` python
    def collect_from_data_source(self) -> Dict[str, Any]:
        """Implement the logic to collect data."""
        connection = self._db_engine.connect()
        query = db.select([self._tbl])
        result_proxy = connection.execute(query)
        data_points = result_proxy.fetchall()
        return {"data": json.dumps(list(map(tuple, data_points)))}
```
Also, create two new functions, one that will create a connection with the database, and another one will populate the database with some fake data:

``` python
    def create_database_and_table(self):
        """Creates a database and a table to store the data if not exists."""
        metadata = db.MetaData()

        tbl = db.Table(
            "data",
            metadata,
            db.Column("timestamp", db.Integer()),
            db.Column("temprature", db.String(255), nullable=False),
        )
        metadata.create_all(self._db_engine)
        return tbl

    def insert_data(self):
        """Insert data in the database."""
        connection = self._db_engine.connect()
        self.context.logger.info("Populating the database...")
        for _ in range(10):
            query = db.insert(self._tbl).values(  # nosec
                timestamp=time.time(), temprature=str(random.randrange(10, 25))
            )
            connection.execute(query)
```

## Run the AEAs

Run both AEAs from their respective terminals

<<<<<<< HEAD
``` bash
aea run --connections fetchai/oef:0.3.0
=======
``` bash 
aea install
aea config set agent.default_connection fetchai/oef:0.4.0
aea run --connections fetchai/oef:0.4.0
>>>>>>> 3dc9d88b
```
You will see that the AEAs negotiate and then transact using the configured testnet.

## Delete the AEAs

When you're done, go up a level and delete the AEAs.
``` bash 
cd ..
aea delete my_seller_aea
aea delete my_buyer_aea
```<|MERGE_RESOLUTION|>--- conflicted
+++ resolved
@@ -364,15 +364,8 @@
 
 Run both AEAs from their respective terminals
 
-<<<<<<< HEAD
-``` bash
-aea run --connections fetchai/oef:0.3.0
-=======
-``` bash 
-aea install
-aea config set agent.default_connection fetchai/oef:0.4.0
+``` bash
 aea run --connections fetchai/oef:0.4.0
->>>>>>> 3dc9d88b
 ```
 You will see that the AEAs negotiate and then transact using the configured testnet.
 
