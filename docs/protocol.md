<a href="../api/protocols/base#protocol-objects">`Protocols`</a> define agent to agent interactions, which include:

* messages, which define the representation;

* serialization logic, which define how a message is encoded for transport; and, optionally

* dialogues, which define rules over message sequences.

The framework provides one default protocol, called `default` and introduced below. This protocol provides a bare bones implementation for an AEA protocol which includes a <a href="../api/protocols/default/message#aea.protocols.default.message">`DefaultMessage`</a>  class and associated <a href="../api/protocols/default/serialization#aea.protocols.default.serialization">`DefaultSerializer`</a> and <a href="../api/protocols/default/dialogues#aea.protocols.default.dialogues">`DefaultDialogue`</a> classes.

Additional protocols - i.e. a new type of interaction - can be added as packages or generated with the <a href="../protocol-generator">protocol generator</a>.

We highly recommend you **do not** attempt to write your own protocol code; always use existing packages or the protocol generator!

## Components of a protocol

A protocol package contains the following files:

* `__init__.py`
* `message.py`, which defines message representation
* `serialization.py`, which defines the encoding and decoding logic
* two protobuf related files

It optionally also contains
* `dialogues.py`, which defines rules of the message exchange
* `custom_types.py`, which defines custom types 

All protocols are for point to point interactions between two agents or agent-like services.

<!-- ## Interaction Protocols

Protocols are not to be conflated with Interaction Protocols. The latter consist of three components in the AEA:

- Protocols: which deal with the syntax and potentially semantics of the message exchange
- Handlers: which handle incoming messages
- Behaviours: which execute pro-active patterns of one-shot, cyclic or even finite-state-machine-like type. -->

## Metadata

Each `Message` in an interaction protocol has a set of default fields:

* `dialogue_reference: Tuple[str, str]`, a reference of the dialogue the message is part of. The first part of the tuple is the reference assigned to by the agent who first initiates the dialogue (i.e. sends the first message). The second part of the tuple is the reference assigned to by the other agent. * `dialogue_reference: Tuple[str, str]`, a reference of the dialogue the message is part of. The first part of the tuple is the reference assigned to by the dialogue initiator, the second part of the tuple is the reference assigned to by the dialogue responder. The default value is `("", "")`.
* `message_id: int`, the identifier of the message in a dialogue. The default value is `1`.
* `target: int`, the id of the message this message is replying to. The default value is `0`.
* `performative: Enum`, the purpose/intention of the message. 
* `is_incoming: bool`, a boolean specifying whether the message is outgoing (from the agent), or incoming (from the other agent). The default value is `False`. 
* `counterparty: Address`, the address of the counterparty of this agent; the other agent, this agent is communicating with.  

The default values for the above fields assume the message is the first message by the agent in a dialogue. Therefore, the `message_id` is set to `1` indicating the first message in the dialogue, `target` is `0` since the first  message is the only message that does not reply to any other, and `is_incoming` is `False` indicating the message is by the agent itself.

By default, the values of `dialogue_reference`, `message_id`, `target`, `is_incoming`, `counterparty` are set. However, most interactions involve more than one message being sent as part of the interaction and potentially multiple simultaneous interactions utilising the same protocol. In those cases, the `dialogue_reference` allows different interactions to be identified as such. The `message_id` and `target` are used to keep track of messages and their replies. For instance, on receiving of a message with `message_id=1` and `target=0`, the responding agent could respond with a another with `message_id=2` and `target=1` replying to the first message. In particular, `target` holds the id of the message being replied to. This can be the preceding message, or an older one. 

## Contents

Each message may optionally have any number of contents of varying types. 

## Dialogue rules

Protocols can optionally have a dialogue module. A _dialogue_, respectively _dialogues_ object, maintains the state of a single dialogue, respectively all dialogues, associated with the protocol.

The framework provides a number of helpful classes which implement most of the logic to maintain dialogues, namely the <a href="../api/helpers/dialogue/base#dialogue-objects">`Dialogue`</a> and <a href="../api/helpers/dialogue/base#dialogues-objects">`Dialogues`</a> base classes.

## Custom protocol

The developer can generate custom protocols with the <a href="../protocol-generator">protocol generator</a>. This lets the developer specify the speech-acts as well as optionally the dialogue structure (e.g. roles of agents participating in a dialogue, the states a dialogue may end in, and the reply structure of the speech-acts in a dialogue).

We highly recommend you **do not** attempt to write your own protocol code; always use existing packages or the protocol generator!

## `fetchai/default:0.5.0` protocol

The `fetchai/default:0.5.0` protocol is a protocol which each AEA is meant to implement. It serves AEA to AEA interaction and includes two message performatives:

``` python
from enum import Enum

class Performative(Enum):
    """Performatives for the default protocol."""

    BYTES = "bytes"
    ERROR = "error"

    def __str__(self):
        """Get the string representation."""
        return self.value
```

* The `DefaultMessage` of performative `DefaultMessage.Performative.BYTES` is used to send payloads of byte strings to other AEAs. An example is:
``` python
from aea.protocols.default.message import DefaultMessage

msg = DefaultMessage(
    performative=DefaultMessage.Performative.BYTES,
    content=b"This is a bytes payload",
)
```

* The `DefaultMessage` of performative `DefaultMessage.Performative.ERROR` is used to notify other AEAs of errors in an interaction, including errors with other protocols, by including an `error_code` in the payload:
``` python
class ErrorCode(Enum):
    """This class represents an instance of ErrorCode."""

    UNSUPPORTED_PROTOCOL = 0
    DECODING_ERROR = 1
    INVALID_MESSAGE = 2
    UNSUPPORTED_SKILL = 3
    INVALID_DIALOGUE = 4
```
An example is:
``` python
msg = DefaultMessage(
    performative=DefaultMessage.Performative.ERROR,
    error_code=DefaultMessage.ErrorCode.UNSUPPORTED_PROTOCOL,
    error_msg="This protocol is not supported by this AEA.",
    error_data={"unsupported_msg": b"serialized unsupported protocol message"},
)
```

Each AEA's `fetchai/error:0.5.0` skill utilises the `fetchai/default:0.5.0` protocol for error handling.

## `fetchai/oef_search:0.5.0` protocol

The `fetchai/oef_search:0.5.0` protocol is used by AEAs to interact with an <a href="../simple-oef">SOEF search node</a> to register and unregister their own services and search for services registered by other agents.

The `fetchai/oef_search:0.5.0` protocol definition includes an `OefSearchMessage` with the following message types:

``` python
class Performative(Enum):

    """Performatives for the oef_search protocol."""
    REGISTER_SERVICE = "register_service"
    UNREGISTER_SERVICE = "unregister_service"
    SEARCH_SERVICES = "search_services"
    OEF_ERROR = "oef_error"
    SEARCH_RESULT = "search_result"

    def __str__(self):
        """Get string representation."""
        return self.value
```

We show some example messages below:

* To register a service, we require a reference to the dialogue in string form (used to keep different dialogues apart), for instance
``` python
my_dialogue_reference = "a_unique_register_service_dialogue_reference"
```
and a description of the service we would like to register, for instance
```python
from aea.helpers.search.models import Description

my_service_data = {"country": "UK", "city": "Cambridge"}
my_service_description = Description(
    my_service_data,
    data_model=my_data_model,
)
```
where we use, for instance
```python
from aea.helpers.search.generic import GenericDataModel

data_model_name = "location"
data_model = {
    "attribute_one": {
        "name": "country",
        "type": "str",
        "is_required": True,
    },
    "attribute_two": {
        "name": "city",
        "type": "str",
        "is_required": True,
    },
}
my_data_model = GenericDataModel(data_model_name, data_model)
```
We can then create the message to register this service:
``` python
msg = OefSearchMessage(
    performative=OefSearchMessage.Performative.REGISTER_SERVICE,
    dialogue_reference=(my_dialogue_reference, ""),
    service_description=my_service_description,
)
```

* To unregister a service, we require a reference to the dialogue in string form, for instance
``` python
my_dialogue_reference = "a_unique_unregister_service_dialogue_reference"
```
the description of the service we would like to unregister, say `my_service_description` from above and construct the message:
``` python
msg = OefSearchMessage(
    performative=OefSearchMessage.Performative.UNREGISTER_SERVICE,
    dialogue_reference=(my_dialogue_reference, ""),
    service_description=my_service_description,
)
```

* To search a service, we require a reference to the dialogue in string form, for instance
``` python
my_dialogue_reference = "a_unique_search_dialogue_reference"
```
and a query we would like the search node to evaluate, for instance
``` python
from aea.helpers.search.models import Constraint, ConstraintType, Query

query_data = {
    "search_term": "country",
    "search_value": "UK",
    "constraint_type": "==",
}
query = Query(
    [
        Constraint(
            query_data["search_term"],
            ConstraintType(
                query_data["constraint_type"],
                query_data["search_value"],
            ),
        )
    ],
    model=None,
)
```
We can then create the message to search these services:
``` python
oef_msg = OefSearchMessage(
    performative=OefSearchMessage.Performative.SEARCH_SERVICES,
    dialogue_reference=(my_dialogue_reference, ""),
    query=query,
)
```

* The <a href="../simple-oef">SOEF search node</a> will respond with a message, say `msg` of type `OefSearchMessage`, of performative `OefSearchMessage.Performative.SEARCH_RESULT`. To access the tuple of agents which match the query, simply use `msg.agents`. In particular, this will return the agent addresses matching the query. The <a href="../identity">agent address</a> can then be used to send a message to the agent utilising the <a href="../oef-ledger">P2P agent communication network</a> and any protocol other than `fetchai/oef_search:0.5.0`.

* If the <a href="../simple-oef">SOEF search node</a> encounters any errors with the messages you send, it will return an `OefSearchMessage` of performative `OefSearchMessage.Performative.OEF_ERROR` and indicate the error operation encountered:
``` python
class OefErrorOperation(Enum):

    """This class represents an instance of OefErrorOperation."""
    REGISTER_SERVICE = 0
    UNREGISTER_SERVICE = 1
    SEARCH_SERVICES = 2
    SEND_MESSAGE = 3

    OTHER = 10000
```

## `fetchai/fipa:0.6.0` protocol

This protocol provides classes and functions necessary for communication between AEAs via a variant of the <a href="http://www.fipa.org/repository/aclspecs.html" target="_blank">FIPA</a> Agent Communication Language.

The `fetchai/fipa:0.6.0` protocol definition includes a `FipaMessage` with the following performatives:

``` python
class Performative(Enum):
    """Performatives for the fipa protocol."""

    ACCEPT = "accept"
    ACCEPT_W_INFORM = "accept_w_inform"
    CFP = "cfp"
    DECLINE = "decline"
    INFORM = "inform"
    MATCH_ACCEPT = "match_accept"
    MATCH_ACCEPT_W_INFORM = "match_accept_w_inform"
    PROPOSE = "propose"

    def __str__(self):
        """Get the string representation."""
        return self.value
```

`FipaMessages` are constructed with a `performative`, `dialogue_reference`, `message_id`, and `target` as well as the `kwargs` specific to each message performative.

``` python
def __init__(
    self,
    performative: Performative,
    dialogue_reference: Tuple[str, str] = ("", ""),
    message_id: int = 1,
    target: int = 0,
    **kwargs,
)
```

The `fetchai/fipa:0.6.0` protocol also defines a `FipaDialogue` class which specifies the valid reply structure and provides other helper methods to maintain dialogues.

For examples of the usage of the `fetchai/fipa:0.6.0` protocol check out the <a href="../generic-skills-step-by-step" target="_blank"> generic skills step by step guide</a>.


### Fipa dialogue

Below, we give an example of a dialogue between two agents. In practice; both dialogues would be maintained in the respective agent.

We first create concrete implementations of `FipaDialogue` and `FipaDialogues` for the buyer and seller:
``` python
from aea.common import Address
from aea.helpers.search.models import Constraint, ConstraintType, Description, Query
from aea.mail.base import Envelope
from aea.protocols.base import Message
from aea.protocols.dialogue.base import Dialogue as BaseDialogue
from aea.protocols.dialogue.base import DialogueLabel

from packages.fetchai.protocols.fipa.dialogues import FipaDialogue, FipaDialogues
from packages.fetchai.protocols.fipa.message import FipaMessage


class BuyerDialogue(FipaDialogue):
    """The dialogue class maintains state of a dialogue and manages it."""

    def __init__(
        self,
        dialogue_label: DialogueLabel,
        self_address: Address,
        role: BaseDialogue.Role,
        message_class: Type[FipaMessage] = FipaMessage,
    ) -> None:
        """
        Initialize a dialogue.

        :param dialogue_label: the identifier of the dialogue
        :param self_address: the address of the entity for whom this dialogue is maintained
        :param role: the role of the agent this dialogue is maintained for

        :return: None
        """
        FipaDialogue.__init__(
<<<<<<< HEAD
            self,
            dialogue_label=dialogue_label,
            agent_address=agent_address,
            role=role,
            message_class=message_class,
=======
            self, dialogue_label=dialogue_label, self_address=self_address, role=role
>>>>>>> 82db6d7c
        )
        self.proposal = None  # type: Optional[Description]


class BuyerDialogues(FipaDialogues):
    """The dialogues class keeps track of all dialogues."""

    def __init__(self, agent_address: str) -> None:
        """
        Initialize dialogues.

        :return: None
        """
<<<<<<< HEAD
        def role_from_first_message(
            message: Message, receiver_address: Address
        ) -> BaseDialogue.Role:
            """Infer the role of the agent from an incoming/outgoing first message

            :param message: an incoming/outgoing first message
            :param receiver_address: the address of the receiving agent
            :return: The role of the agent
            """
            return BaseFipaDialogue.Role.BUYER

        FipaDialogues.__init__(
            self,
            agent_address=agent_address,
            role_from_first_message=role_from_first_message,
            dialogue_class=FipaDialogue,
=======
        FipaDialogues.__init__(self, agent_address)

    def create_dialogue(
        self, dialogue_label: DialogueLabel, role: BaseDialogue.Role,
    ) -> BuyerDialogue:
        """
        Create an instance of fipa dialogue.

        :param dialogue_label: the identifier of the dialogue
        :param role: the role of the agent this dialogue is maintained for

        :return: the created dialogue
        """
        dialogue = BuyerDialogue(
            dialogue_label=dialogue_label, self_address=self.self_address, role=role
>>>>>>> 82db6d7c
        )


class SellerDialogue(FipaDialogue):
    """The dialogue class maintains state of a dialogue and manages it."""

    def __init__(
        self,
        dialogue_label: DialogueLabel,
        self_address: Address,
        role: BaseDialogue.Role,
        message_class: Type[FipaMessage] = FipaMessage,
    ) -> None:
        """
        Initialize a dialogue.

        :param dialogue_label: the identifier of the dialogue
        :param self_address: the address of the entity for whom this dialogue is maintained
        :param role: the role of the agent this dialogue is maintained for

        :return: None
        """
        FipaDialogue.__init__(
<<<<<<< HEAD
            self,
            dialogue_label=dialogue_label,
            agent_address=agent_address,
            role=role,
            message_class=message_class,
=======
            self, dialogue_label=dialogue_label, self_address=self_address, role=role
>>>>>>> 82db6d7c
        )
        self.proposal = None  # type: Optional[Description]


class SellerDialogues(FipaDialogues):
    """The dialogues class keeps track of all dialogues."""

    def __init__(self, agent_address: str) -> None:
        """
        Initialize dialogues.

        :return: None
        """
<<<<<<< HEAD
        def role_from_first_message(
            message: Message, receiver_address: Address
        ) -> BaseDialogue.Role:
            """Infer the role of the agent from an incoming/outgoing first message

            :param message: an incoming/outgoing first message
            :param receiver_address: the address of the receiving agent
            :return: The role of the agent
            """
            return FipaDialogue.Role.SELLER

        FipaDialogues.__init__(
            self,
            agent_address=agent_address,
            role_from_first_message=role_from_first_message,
            dialogue_class=FipaDialogue,
=======
        FipaDialogues.__init__(self, agent_address)

    def create_dialogue(
        self, dialogue_label: DialogueLabel, role: BaseDialogue.Role,
    ) -> SellerDialogue:
        """
        Create an instance of fipa dialogue.

        :param dialogue_label: the identifier of the dialogue
        :param role: the role of the agent this dialogue is maintained for

        :return: the created dialogue
        """
        dialogue = SellerDialogue(
            dialogue_label=dialogue_label, self_address=self.self_address, role=role
>>>>>>> 82db6d7c
        )
```

Next, we can immitate a dialogue between the buyer and the seller. We first instantiate the dialogues models:
``` python
buyer_address = "buyer_address_stub"
seller_address = "seller_address_stub"
buyer_dialogues = BuyerDialogues(buyer_address)
seller_dialogues = SellerDialogues(seller_address)
```

First, the buyer creates a message destined for the seller and updates the dialogues:
``` python
cfp_msg = FipaMessage(
    message_id=1,
    dialogue_reference=buyer_dialogues.new_self_initiated_dialogue_reference(),
    target=0,
    performative=FipaMessage.Performative.CFP,
    query=Query([Constraint("something", ConstraintType(">", 1))]),
)
cfp_msg.counterparty = seller_addr

# Extends the outgoing list of messages.
buyer_dialogue = buyer_dialogues.update(cfp_msg)
```
If the message has been correctly constructed, the `buyer_dialogue` will be returned, otherwise it will be `None`.

In a skill, the message could now be sent:
``` python
# In a skill we would do:
# self.context.outbox.put_message(message=cfp_msg)
```

However, here we simply continue with the seller:
``` python
# change the incoming message field & counterparty
cfp_msg.is_incoming = True
cfp_msg.counterparty = buyer_address
```
In the skill, the above two lines will be done by the framework; you can simply receive the message in the handler.

We update the seller's dialogues model next to generate a new dialogue:
``` python
# Creates a new dialogue for the seller side based on the income message.
seller_dialogue = seller_dialogues.update(cfp_msg)
```

Next, the seller can generate a proposal:
``` python
# Generate a proposal message to send to the buyer.
proposal = Description({"foo1": 1, "bar1": 2})
message_id = cfp_msg.message_id + 1
target = cfp_msg.message_id
proposal_msg = FipaMessage(
    message_id=message_id,
    dialogue_reference=seller_dialogue.dialogue_label.dialogue_reference,
    target=target,
    performative=FipaMessage.Performative.PROPOSE,
    proposal=proposal,
)
proposal_msg.counterparty = cfp_msg.counterparty

# Then we update the dialogue
seller_dialogue.update(proposal_msg)
```

In a skill, the message could now be sent:
``` python
# In a skill we would do:
# self.context.outbox.put_message(message=proposal_msg)
```

The dialogue can continue like this.

To retrieve a dialogue for a given message, we can do the following:

``` python
retrieved_dialogue = seller_dialogues.get_dialogue(cfp_msg)
```


<br /><|MERGE_RESOLUTION|>--- conflicted
+++ resolved
@@ -324,15 +324,11 @@
         :return: None
         """
         FipaDialogue.__init__(
-<<<<<<< HEAD
             self,
             dialogue_label=dialogue_label,
             agent_address=agent_address,
             role=role,
             message_class=message_class,
-=======
-            self, dialogue_label=dialogue_label, self_address=self_address, role=role
->>>>>>> 82db6d7c
         )
         self.proposal = None  # type: Optional[Description]
 
@@ -346,7 +342,6 @@
 
         :return: None
         """
-<<<<<<< HEAD
         def role_from_first_message(
             message: Message, receiver_address: Address
         ) -> BaseDialogue.Role:
@@ -363,23 +358,6 @@
             agent_address=agent_address,
             role_from_first_message=role_from_first_message,
             dialogue_class=FipaDialogue,
-=======
-        FipaDialogues.__init__(self, agent_address)
-
-    def create_dialogue(
-        self, dialogue_label: DialogueLabel, role: BaseDialogue.Role,
-    ) -> BuyerDialogue:
-        """
-        Create an instance of fipa dialogue.
-
-        :param dialogue_label: the identifier of the dialogue
-        :param role: the role of the agent this dialogue is maintained for
-
-        :return: the created dialogue
-        """
-        dialogue = BuyerDialogue(
-            dialogue_label=dialogue_label, self_address=self.self_address, role=role
->>>>>>> 82db6d7c
         )
 
 
@@ -403,15 +381,11 @@
         :return: None
         """
         FipaDialogue.__init__(
-<<<<<<< HEAD
             self,
             dialogue_label=dialogue_label,
             agent_address=agent_address,
             role=role,
             message_class=message_class,
-=======
-            self, dialogue_label=dialogue_label, self_address=self_address, role=role
->>>>>>> 82db6d7c
         )
         self.proposal = None  # type: Optional[Description]
 
@@ -425,7 +399,6 @@
 
         :return: None
         """
-<<<<<<< HEAD
         def role_from_first_message(
             message: Message, receiver_address: Address
         ) -> BaseDialogue.Role:
@@ -442,23 +415,6 @@
             agent_address=agent_address,
             role_from_first_message=role_from_first_message,
             dialogue_class=FipaDialogue,
-=======
-        FipaDialogues.__init__(self, agent_address)
-
-    def create_dialogue(
-        self, dialogue_label: DialogueLabel, role: BaseDialogue.Role,
-    ) -> SellerDialogue:
-        """
-        Create an instance of fipa dialogue.
-
-        :param dialogue_label: the identifier of the dialogue
-        :param role: the role of the agent this dialogue is maintained for
-
-        :return: the created dialogue
-        """
-        dialogue = SellerDialogue(
-            dialogue_label=dialogue_label, self_address=self.self_address, role=role
->>>>>>> 82db6d7c
         )
 ```
 
