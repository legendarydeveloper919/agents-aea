--- conflicted
+++ resolved
@@ -32,13 +32,10 @@
     ),
 )
 ```
-<<<<<<< HEAD
-This message will be handled by the `fetchai/ledger:0.8.0` connection and then a `raw_transaction` message will be returned with the matching raw transaction. To send this transaction to the ledger for processing, we first sign the message with the decision maker and then send the signed transaction to the `fetchai/ledger:0.8.0` connection using the `fetchai/ledger_api:0.6.0` protocol.
-=======
+
 Any additional arguments needed by the contract's constructor method should be added to `kwargs`.
 
-This message will be handled by the `fetchai/ledger:0.7.0` connection and then a `raw_transaction` message will be returned with the matching raw transaction. To send this transaction to the ledger for processing, we first sign the message with the decision maker and then send the signed transaction to the `fetchai/ledger:0.7.0` connection using the `fetchai/ledger_api:0.5.0` protocol. For details on how to implement the message handling, see the handlers in the `erc1155_deploy` skill.
->>>>>>> 8e686696
+This message will be handled by the `fetchai/ledger:0.8.0` connection and then a `raw_transaction` message will be returned with the matching raw transaction. To send this transaction to the ledger for processing, we first sign the message with the decision maker and then send the signed transaction to the `fetchai/ledger:0.8.0` connection using the `fetchai/ledger_api:0.6.0` protocol. For details on how to implement the message handling, see the handlers in the `erc1155_deploy` skill.
 
 - the `get_raw_transaction` message is used to request any transaction for a specific contract which changes state in the contract. For instance, to request a transaction for the creation of token in the deployed `erc1155` smart contract wrapped in the `fetchai/erc1155:0.12.0` package, we send the following message to the `fetchai/ledger:0.8.0`:
 
@@ -58,11 +55,8 @@
     ),
 )
 ```
-<<<<<<< HEAD
-This message will be handled by the `fetchai/ledger:0.8.0` connection and then a `raw_transaction` message will be returned with the matching raw transaction. For this to be executed correctly, the `fetchai/erc1155:0.12.0` contract package needs to implement the `get_create_batch_transaction` method with the specified key word arguments. Similarly to above, to send this transaction to the ledger for processing, we first sign the message with the decision maker and then send the signed transaction to the `fetchai/ledger:0.8.0` connection using the `fetchai/ledger_api:0.6.0` protocol.
-=======
-This message will be handled by the `fetchai/ledger:0.7.0` connection and then a `raw_transaction` message will be returned with the matching raw transaction. For this to be executed correctly, the `fetchai/erc1155:0.11.0` contract package needs to implement the `get_create_batch_transaction` method with the specified key word arguments (see example in *Deploy your own*, below). Similarly to above, to send this transaction to the ledger for processing, we first sign the message with the decision maker and then send the signed transaction to the `fetchai/ledger:0.7.0` connection using the `fetchai/ledger_api:0.5.0` protocol.
->>>>>>> 8e686696
+
+This message will be handled by the `fetchai/ledger:0.8.0` connection and then a `raw_transaction` message will be returned with the matching raw transaction. For this to be executed correctly, the `fetchai/erc1155:0.12.0` contract package needs to implement the `get_create_batch_transaction` method with the specified key word arguments (see example in *Deploy your own*, below). Similarly to above, to send this transaction to the ledger for processing, we first sign the message with the decision maker and then send the signed transaction to the `fetchai/ledger:0.8.0` connection using the `fetchai/ledger_api:0.6.0` protocol.
 
 - the `get_raw_message` message is used to request any contract method call for a specific contract which does not change state in the contract. For instance, to request a call to get a hash from some input data in the deployed `erc1155` smart contract wrapped in the `fetchai/erc1155:0.12.0` package, we send the following message to the `fetchai/ledger:0.8.0`:
 
