[[source]]
name = "pypi"
url = "https://pypi.org/simple"
verify_ssl = true

[[source]]
url = "https://test.pypi.org/simple"
verify_ssl = true
name = "test-pypi"

[dev-packages]
aries-cloudagent = "==0.4.5"
bandit = "==1.6.2"
black = "==19.10b0"
bs4 = "==0.0.1"
colorlog = "==4.1.0"
<<<<<<< HEAD
docker = "*"
=======
docker = "==4.2.0"
>>>>>>> e021270e
fetch-p2p-api = {index = "https://test.pypi.org/simple/",version = "==0.0.2"}
flake8 = "==3.7.9"
flake8-bugbear = "==20.1.4"
flake8-docstrings = "==1.5.0"
flake8-import-order = "==0.18.1"
gym = "==0.15.6"
<<<<<<< HEAD
ipfshttpclient = "*"
=======
>>>>>>> e021270e
liccheck = "==0.4.0"
markdown = ">=3.2.1"
mkdocs = "==1.1"
mkdocs-material = "==4.6.3"
mkdocs-mermaid-plugin = {git = "https://github.com/pugong/mkdocs-mermaid-plugin.git"}
mypy = "==0.761"
numpy = "==1.18.1"
oef = "==0.8.1"
openapi-core = "==0.13.2"
openapi-spec-validator = "==0.2.8"
pydocstyle = "==3.0.0"
pygments = "==2.5.2"
pymdown-extensions = "==6.3"
pytest = "==5.3.5"
pytest-asyncio = "==0.10.0"
pytest-cov = "==2.8.1"
pytest-randomly = "==3.2.1"
<<<<<<< HEAD
safety = "==1.8.5"
tox = "==3.14.5"
vyper = "==0.1.0b12"
=======
requests = "==2.23.0"
safety = "==1.8.5"
tox = "==3.14.5"
>>>>>>> e021270e

[packages]
# we don't specify dependencies for the library here for intallation as per: https://pipenv-fork.readthedocs.io/en/latest/advanced.html#pipfile-vs-setuppy<|MERGE_RESOLUTION|>--- conflicted
+++ resolved
@@ -14,21 +14,14 @@
 black = "==19.10b0"
 bs4 = "==0.0.1"
 colorlog = "==4.1.0"
-<<<<<<< HEAD
-docker = "*"
-=======
 docker = "==4.2.0"
->>>>>>> e021270e
 fetch-p2p-api = {index = "https://test.pypi.org/simple/",version = "==0.0.2"}
 flake8 = "==3.7.9"
 flake8-bugbear = "==20.1.4"
 flake8-docstrings = "==1.5.0"
 flake8-import-order = "==0.18.1"
 gym = "==0.15.6"
-<<<<<<< HEAD
-ipfshttpclient = "*"
-=======
->>>>>>> e021270e
+ipfshttpclient = "==0.4.12"
 liccheck = "==0.4.0"
 markdown = ">=3.2.1"
 mkdocs = "==1.1"
@@ -46,15 +39,10 @@
 pytest-asyncio = "==0.10.0"
 pytest-cov = "==2.8.1"
 pytest-randomly = "==3.2.1"
-<<<<<<< HEAD
+requests = "==2.23.0"
 safety = "==1.8.5"
 tox = "==3.14.5"
 vyper = "==0.1.0b12"
-=======
-requests = "==2.23.0"
-safety = "==1.8.5"
-tox = "==3.14.5"
->>>>>>> e021270e
 
 [packages]
 # we don't specify dependencies for the library here for intallation as per: https://pipenv-fork.readthedocs.io/en/latest/advanced.html#pipfile-vs-setuppy