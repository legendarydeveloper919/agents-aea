[[source]]
name = "pypi"
url = "https://pypi.org/simple"
verify_ssl = true

[[source]]
url = "https://test.pypi.org/simple"
verify_ssl = true
name = "test-pypi"

[dev-packages]
flake8 = "*"
pytest = "*"
tox = "*"
tox-pipenv = "*"
pytest-cov = "*"
flake8-docstrings = "*"
pygments = "*"
docker = "*"

[packages]
cryptography = "*"
base58 = "*"
<<<<<<< HEAD
oef = {version = "==0.6.2",index = "test-pypi"}
=======
>>>>>>> 827e5385
docker = "*"
click = "*"
pyyaml = "*"
click-log = "*"
oef = "==0.6.7"
colorlog = "*"

[requires]
python_version = "3.7"<|MERGE_RESOLUTION|>--- conflicted
+++ resolved
@@ -21,10 +21,6 @@
 [packages]
 cryptography = "*"
 base58 = "*"
-<<<<<<< HEAD
-oef = {version = "==0.6.2",index = "test-pypi"}
-=======
->>>>>>> 827e5385
 docker = "*"
 click = "*"
 pyyaml = "*"
