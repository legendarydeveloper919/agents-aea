--- conflicted
+++ resolved
@@ -52,16 +52,11 @@
 
 
 def get_all_extras() -> Dict:
-<<<<<<< HEAD
-    extras = {
-        "cli": [
-=======
     cli_deps = [
->>>>>>> 40b10e0c
             "click",
             "click_log",
             "PyYAML",
-            "jsonschema<3.0.0",
+            "jsonschema",
             "protobuf",
             "python-dotenv"
         ]
